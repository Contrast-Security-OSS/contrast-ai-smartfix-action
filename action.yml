--- conflicted
+++ resolved
@@ -1,70 +1,230 @@
-name: Contrast AI SmartFix
-description: An action that creates AI-generated Pull Requests to remediate Contrast Security vulnerability findings.
+name: 'Contrast AI SmartFix'
+description: 'Automatically generate fixes for vulnerabilities detected by Contrast Security'
+author: 'Contrast Security'
+
+branding:
+  icon: 'shield'
+  color: 'green'
+
+inputs:
+  build_command:
+    description: 'Command to build the application'
+    required: false
+    default: 'mvn clean install'
+  max_build_attempts:
+    description: 'Maximum number of build attempts'
+    required: false
+    default: '6'
+  formatting_command:
+    description: 'Command to format code'
+    required: false
+    default: 'mvn spotless:apply'
+  max_open_prs:
+    description: 'Maximum number of open PRs'
+    required: false
+    default: '5'
+  github_token:
+    description: 'GitHub token for PR operations'
+    required: true
+  base_branch:
+    description: 'Base branch for PRs'
+    required: false
+    default: 'main'
+  contrast_host:
+    description: 'Contrast Security API host'
+    required: true
+  contrast_org_id:
+    description: 'Contrast Organization ID'
+    required: true
+  contrast_app_id:
+    description: 'Contrast Application ID'
+    required: true
+  contrast_authorization_key:
+    description: 'Contrast Authorization Key'
+    required: true
+  contrast_api_key:
+    description: 'Contrast API Key'
+    required: true
+  aws_access_key_id:
+    description: 'AWS Access Key ID for Bedrock'
+    required: false
+  aws_secret_access_key:
+    description: 'AWS Secret Access Key for Bedrock'
+    required: false
+  aws_region:
+    description: 'AWS Region'
+    required: false
+    default: 'us-east-1'
+  aws_session_token:
+    description: 'AWS Session Token'
+    required: false
+    default: ''
+  agent_model:
+    description: 'LLM model path to use for the agent'
+    required: false
+    default: 'bedrock/us.anthropic.claude-3-7-sonnet-20250219-v1:0'
+  attempt_writing_security_test:
+    description: 'Whether to attempt writing security tests'
+    required: false
+    default: 'true'
+  skip_qa_review:
+    description: 'Whether to skip QA review'
+    required: false
+    default: 'false'
+  debug_mode:
+    description: 'Enable debug mode for verbose logging'
+    required: false
+    default: 'false'
+  vulnerability_severities:
+    description: 'Array of vulnerability severity levels to process (allowed: CRITICAL, HIGH, MEDIUM, LOW, NOTE)'
+    required: false
+    default: '["CRITICAL", "HIGH"]'
+  skip_comments:
+    description: 'Skip adding comments to Contrast and setting status to Remediated'
+    required: false
+    default: 'false'
+  run_task:
+    description: 'Specifies the task for the action to perform. "generate_fix" (default) runs main.py, "merge" runs merge_handler.py.'
+    required: false
+    default: 'generate_fix'
 
 runs:
-<<<<<<< HEAD
-  using: "docker"
-  image: "Dockerfile"
-
-inputs:
-  BUILD_COMMAND:
-    description: 'The command the Quality Agent will run to try to resolve any issues with the fix. Omit to skip Quality Agent iterations.'
-    required: false
-  FORMATTING_COMMAND:
-    description: 'The command the Quality Agent will run to format the code. Ignored if no build command. Omit if skipping Quality Agent iterations.'
-    required: false
-  MAX_BUILD_ATTEMPTS:
-    description: 'Number of iterations for the Quality Agent to build and resolve issues.'
-    required: false
-    default: '6'
-  MAX_OPEN_PRS:
-    description: 'Maximum number of open PRs the action should maintain.'
-    required: false
-    default: '5'
-  BASE_BRANCH:
-    description: 'Base branch for creating feature branches for PRs.'
-    required: true
-  VERBOSE_LOGGING:
-    description: 'Enable verbose logging for the action.'
-    required: false
-    default: 'false'
-  GITHUB_TOKEN:
-    description: 'GitHub token for opening PRs.'
-    required: true
-  CONTRAST_HOST:
-    description: 'Host URL for your Contrast SaaS environment (e.g., app.contrastsecurity.com).'
-    required: true
-  CONTRAST_ORG_ID:
-    description: 'UUID of your Contrast organization.'
-    required: true
-  CONTRAST_APP_ID:
-    description: 'UUID of your Contrast application.'
-    required: true
-  CONTRAST_AUTHORIZATION_KEY:
-    description: 'Authorization header value for the Contrast API.'
-    required: true
-  CONTRAST_API_KEY:
-    description: 'API key for the Contrast API.'
-    required: true
-  AGENT_MODEL:
-    description: 'Name of the LLM model for LiteLLM (e.g., bedrock/us.anthropic.claude-3-7-sonnet-20250219-v1:0).'
-    required: true
-  AWS_ACCESS_KEY_ID:
-    description: 'AWS access key ID.'
-    required: true
-  AWS_SECRET_ACCESS_KEY:
-    description: 'AWS secret access key.'
-    required: true
-  AWS_REGION:
-    description: 'AWS region for the Bedrock LLM model (e.g., us-east-1).'
-    required: true
-  AWS_SESSION_TOKEN:
-    description: 'AWS session token for temporary credentials (if applicable).'
-    required: false
-=======
-  using: "composite"
+  using: 'composite'
   steps:
-    - name: Run Python script
-      run: python ${{ github.action_path }}/src/main.py
-      shell: bash
->>>>>>> a0e1c2f2
+    # Main header to clearly mark the beginning of the action
+    - name: Begin SmartFix Process
+      run: |
+        echo ""
+        echo "================================================================"
+        echo "🛡️  CONTRAST AI SMARTFIX PROCESS STARTED"
+        echo "================================================================"
+        echo ""
+      shell: bash
+
+    # Checkout with reduced verbosity
+    - name: Checkout repository
+      uses: actions/checkout@v4
+      with:
+        fetch-depth: 0
+
+    # Setup tools section with cleaner output
+    - name: Environment setup header
+      run: |
+        echo ""
+        echo "================================================================"
+        echo "🔧 ENVIRONMENT SETUP"
+        echo "================================================================"
+        echo ""
+      shell: bash
+
+    # Reduce Python setup verbosity
+    - name: Set up Python
+      uses: actions/setup-python@v5
+      with:
+        python-version: '3.11'
+        cache: 'pip' # Re-enabled after testing
+        
+    # Install dependencies with reduced verbosity
+    - name: Install dependencies
+      run: |
+        echo ""
+        echo "📦 Installing Python packages..."
+        pip install -r ${{ github.action_path }}/requirements.txt > /tmp/pip-output.log || (cat /tmp/pip-output.log && exit 1)
+        echo "✅ Python dependencies installed successfully"
+      shell: bash
+      
+    # Reduce Node.js setup verbosity  
+    - name: Set up Node.js
+      run: |
+        echo ""
+        echo "➡️ Setting up Node.js 22..."
+      shell: bash
+      
+    - uses: actions/setup-node@v4
+      with:
+        node-version: '22'
+        check-latest: false
+
+    # Install GitHub CLI
+    - name: Install GitHub CLI
+      run: |
+        echo ""
+        echo "📦 Installing GitHub CLI..."
+        sudo apt-get update -qq > /dev/null
+        sudo apt-get install -y -qq gh > /dev/null
+        echo "✅ GitHub CLI installed successfully"
+      shell: bash
+      
+    # Install Git
+    - name: Install Git
+      run: |
+        echo ""
+        echo "📦 Installing Git..."
+        sudo apt-get update -qq > /dev/null
+        sudo apt-get install -y -qq git > /dev/null
+        echo "✅ Git installed successfully"
+      shell: bash
+      
+    - name: Setup complete
+      run: |
+        echo ""
+        echo "✅ Environment setup complete"
+        echo ""
+      shell: bash
+
+    # Run the main SmartFix analysis script with clear start/end markers
+    - name: Run Contrast AI SmartFix
+      run: |
+        echo ""
+        echo "================================================================"
+        if [ "${{ inputs.run_task }}" = "merge" ]; then
+          echo "🚀 STARTING CONTRAST AI SMARTFIX (Task: merge)"
+          echo "================================================================"
+          python ${{ github.action_path }}/merge_handler.py
+        else
+          echo "🚀 STARTING CONTRAST AI SMARTFIX (Task: generate_fix)"
+          echo "================================================================"
+          python ${{ github.action_path }}/main.py
+        fi
+        echo ""
+        
+        echo ""
+        echo "================================================================"
+        echo "✨ CONTRAST AI SMARTFIX PROCESS COMPLETE"
+        echo "================================================================"
+      shell: bash
+      env:
+        # --- Build Command ---
+        BUILD_COMMAND: ${{ inputs.build_command }}
+        MAX_BUILD_ATTEMPTS: ${{ inputs.max_build_attempts }}
+        # --- Formatting Command ---
+        FORMATTING_COMMAND: ${{ inputs.formatting_command }}
+        # --- Max Open PRs ---
+        MAX_OPEN_PRS: ${{ inputs.max_open_prs }}
+        # --- GitHub Token ---
+        GITHUB_TOKEN: ${{ inputs.github_token }}
+        # --- Base Branch ---
+        BASE_BRANCH: ${{ inputs.base_branch }}
+        # --- Contrast API Credentials ---
+        CONTRAST_HOST: ${{ inputs.contrast_host }}
+        CONTRAST_ORG_ID: ${{ inputs.contrast_org_id }}
+        CONTRAST_APP_ID: ${{ inputs.contrast_app_id }}
+        CONTRAST_AUTHORIZATION_KEY: ${{ inputs.contrast_authorization_key }}
+        CONTRAST_API_KEY: ${{ inputs.contrast_api_key }}
+        # --- AWS Credentials for LiteLLM/Bedrock ---
+        AWS_ACCESS_KEY_ID: ${{ inputs.aws_access_key_id }}
+        AWS_SECRET_ACCESS_KEY: ${{ inputs.aws_secret_access_key }}
+        AWS_REGION: ${{ inputs.aws_region }}
+        AWS_SESSION_TOKEN: ${{ inputs.aws_session_token }}
+        # --- Agent Configuration ---
+        AGENT_MODEL: ${{ inputs.agent_model }}
+        # --- Test Writing Configuration ---
+        ATTEMPT_WRITING_SECURITY_TEST: ${{ inputs.attempt_writing_security_test }}
+        # --- QA Configuration ---
+        SKIP_QA_REVIEW: ${{ inputs.skip_qa_review }}
+        # --- Debug Mode ---
+        DEBUG_MODE: ${{ inputs.debug_mode }}
+        # --- Vulnerability Configuration ---
+        VULNERABILITY_SEVERITIES: ${{ inputs.vulnerability_severities }}
+        # --- Skip Comments ---
+        SKIP_COMMENTS: ${{ inputs.skip_comments }}