--- conflicted
+++ resolved
@@ -65,20 +65,16 @@
     print(traceback.format_exc(), file=sys.stderr)
     sys.exit(1) # Exit if ADK is not available
 
-<<<<<<< HEAD
-import litellm
-
-# Enable LiteLLM's in-memory prompt cache
-litellm.caching = True
-
-async def get_mcp_tools(target_folder: Path, remediation_id: str) -> Tuple[List, AsyncExitStack]:
-=======
 warnings.filterwarnings('ignore', category=UserWarning)
 library_logger = logging.getLogger("google_adk.google.adk.tools.base_authenticated_tool")
 library_logger.setLevel(logging.ERROR)
 
+import litellm
+
+# Enable LiteLLM's in-memory prompt cache
+litellm.caching = True
+
 async def get_mcp_tools(target_folder: Path, remediation_id: str) -> MCPToolset:
->>>>>>> 46f27b60
     """Connects to MCP servers (Filesystem)"""
     debug_log("Attempting to connect to MCP servers...")
     target_folder_str = str(target_folder)
