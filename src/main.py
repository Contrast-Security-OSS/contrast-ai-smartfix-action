# -
# #%L
# Contrast AI SmartFix
# %%
# Copyright (C) 2025 Contrast Security, Inc.
# %%
# Contact: support@contrastsecurity.com
# License: Commercial
# NOTICE: This Software and the patented inventions embodied within may only be
# used as part of Contrast Security’s commercial offerings. Even though it is
# made available through public repositories, use of this Software is subject to
# the applicable End User Licensing Agreement found at
# https://www.contrastsecurity.com/enduser-terms-0317a or as otherwise agreed
# between Contrast Security and the End User. The Software may not be reverse
# engineered, modified, repackaged, sold, redistributed or otherwise used in a
# way not consistent with the End User License Agreement.
# #L%
#

import sys
import re
import asyncio
import warnings
import atexit
import platform
from datetime import datetime, timedelta
from asyncio.proactor_events import _ProactorBasePipeTransport

# Import configurations and utilities
from src.config import get_config
from src.smartfix.domains.agents import CodingAgents
from src.smartfix.domains.agents import AgentFactory
from src.smartfix.domains.agents.agent_session import AgentSessionStatus
from src.utils import debug_log, log, error_exit
from src import telemetry_handler
from src.qa_handler import run_build_command
from src.version_check import do_version_check
from src.build_output_analyzer import extract_build_errors

# Import domain-specific handlers
from src import contrast_api
from src import git_handler

# Import domain models
<<<<<<< HEAD
from src.smartfix.domains.vulnerability.context import PromptConfiguration, BuildConfiguration, RepositoryConfiguration, RemediationContext
from src.smartfix.domains.vulnerability.processor import VulnerabilityProcessor
from src.smartfix.domains.vulnerability import Vulnerability
=======
from src.smartfix.domains.vulnerability.context import RemediationContext, PromptConfiguration, BuildConfiguration, RepositoryConfiguration
from src.smartfix.domains.vulnerability.models import Vulnerability
from src import qa_handler
>>>>>>> f33844d8
from src.github.external_coding_agent import ExternalCodingAgent

config = get_config()
telemetry_handler.initialize_telemetry()

# NOTE: Google ADK appears to have issues with asyncio event loop cleanup, and has had attempts to address them in versions 1.4.0-1.5.0
# Configure warnings to ignore asyncio ResourceWarnings during shutdown
warnings.filterwarnings("ignore", category=ResourceWarning,
                        message="unclosed.*<asyncio.sslproto._SSLProtocolTransport.*")
warnings.filterwarnings("ignore", category=ResourceWarning,
                        message="unclosed transport")
warnings.filterwarnings("ignore", category=ResourceWarning,
                        message="unclosed.*<asyncio.*")

# Patch asyncio to handle event loop closed errors during shutdown
_original_loop_check_closed = asyncio.base_events.BaseEventLoop._check_closed


def _patched_loop_check_closed(self):
    try:
        _original_loop_check_closed(self)
    except RuntimeError as e:
        if "Event loop is closed" in str(e):
            return  # Suppress the error
        raise


asyncio.BaseEventLoop._check_closed = _patched_loop_check_closed


# Add a specific fix for _ProactorBasePipeTransport.__del__ on Windows
if platform.system() == 'Windows':
    # Import the specific module that contains ProactorBasePipeTransport
    try:
        # Store the original __del__ method
        _original_pipe_del = _ProactorBasePipeTransport.__del__

        # Define a safe replacement for __del__
        def _patched_pipe_del(self):
            try:
                # Check if the event loop is closed or finalizing
                if self._loop.is_closed() or sys.is_finalizing():
                    # Skip the original __del__ which would trigger the error
                    return

                # Otherwise use the original __del__ implementation
                _original_pipe_del(self)
            except (AttributeError, RuntimeError, ImportError, TypeError):
                # Catch and ignore all attribute or runtime errors during shutdown
                pass

        # Apply the patch to the __del__ method
        _ProactorBasePipeTransport.__del__ = _patched_pipe_del

        debug_log("Successfully patched _ProactorBasePipeTransport.__del__ for Windows")
    except (ImportError, AttributeError) as e:
        debug_log(f"Could not patch _ProactorBasePipeTransport: {str(e)}")

    # Add a specific fix for BaseSubprocessTransport.__del__ on Windows
    try:
        from asyncio.base_subprocess import BaseSubprocessTransport

        # Store the original __del__ method
        _original_subprocess_del = BaseSubprocessTransport.__del__

        # Define a safe replacement for __del__
        def _patched_subprocess_del(self):
            try:
                # Check if the event loop is closed or finalizing
                if hasattr(self, '_loop') and self._loop is not None and (self._loop.is_closed() or sys.is_finalizing()):
                    # Skip the original __del__ which would trigger the error
                    return

                # Otherwise use the original __del__ implementation
                _original_subprocess_del(self)
            except (AttributeError, RuntimeError, ImportError, TypeError, ValueError):
                # Catch and ignore all attribute, runtime, or value errors during shutdown
                # ValueError specifically handles "I/O operation on closed pipe"
                pass

        # Apply the patch to the __del__ method
        BaseSubprocessTransport.__del__ = _patched_subprocess_del

        debug_log("Successfully patched BaseSubprocessTransport.__del__ for Windows")
    except (ImportError, AttributeError) as e:
        debug_log(f"Could not patch BaseSubprocessTransport: {str(e)}")


def cleanup_asyncio():  # noqa: C901
    """
    Cleanup function registered with atexit to properly handle asyncio resources during shutdown.
    This helps prevent the "Event loop is closed" errors during program exit.
    """
    # Suppress stderr temporarily to avoid printing shutdown errors
    original_stderr = sys.stderr
    try:
        # Create a dummy stderr to suppress errors during cleanup
        class DummyStderr:
            def write(self, *args, **kwargs):
                pass

            def flush(self):
                pass

        # Only on Windows do we need the more aggressive error suppression
        if platform.system() == 'Windows':
            sys.stderr = DummyStderr()

            # Windows-specific: ensure the proactor event loop resources are properly cleaned
            try:
                # Try to access the global WindowsProactorEventLoopPolicy
                loop_policy = asyncio.get_event_loop_policy()

                # If we have any running loops, close them properly
                try:
                    loop = loop_policy.get_event_loop()
                    if not loop.is_closed():
                        if loop.is_running():
                            loop.stop()

                        # Cancel all tasks
                        pending = asyncio.all_tasks(loop)
                        if pending:
                            for task in pending:
                                task.cancel()

                            # Give tasks a chance to respond to cancellation with a timeout
                            try:
                                loop.run_until_complete(asyncio.wait_for(
                                    asyncio.gather(*pending, return_exceptions=True),
                                    timeout=1.0
                                ))
                            except (asyncio.CancelledError, asyncio.TimeoutError, Exception):
                                pass

                        # Close transports and other resources
                        try:
                            loop.run_until_complete(loop.shutdown_asyncgens())
                        except Exception:
                            pass

                        try:
                            loop.close()
                        except Exception:
                            pass
                except Exception:
                    pass

                # Force garbage collection to ensure __del__ methods are called
                try:
                    import gc
                    gc.collect()
                except Exception:
                    pass

            except Exception:
                pass  # Ignore any errors during Windows-specific cleanup
        else:
            # For non-Windows platforms, perform regular cleanup
            try:
                loop = asyncio.get_event_loop()
                if loop.is_running():
                    loop.stop()

                # Cancel all tasks
                pending = asyncio.all_tasks(loop)
                if pending:
                    for task in pending:
                        task.cancel()

                    # Give tasks a chance to respond to cancellation
                    if not loop.is_closed():
                        loop.run_until_complete(asyncio.gather(*pending, return_exceptions=True))

                # Close the loop
                if not loop.is_closed():
                    loop.run_until_complete(loop.shutdown_asyncgens())
                    loop.close()
            except Exception:
                pass  # Ignore any errors during cleanup
    finally:
        # Restore stderr
        sys.stderr = original_stderr


# Register the cleanup function
atexit.register(cleanup_asyncio)


def main():  # noqa: C901
    """Main orchestration logic."""

    start_time = datetime.now()
    log("--- Starting Contrast AI SmartFix Script ---")
    debug_log(f"Start time: {start_time.strftime('%Y-%m-%d %H:%M:%S')}")

    # --- Version Check ---
    do_version_check()

    # --- Create Configuration Objects ---
    build_config = BuildConfiguration.from_config(config)
    repo_config = RepositoryConfiguration.from_config(config)

    debug_log(f"Build command: {build_config.build_command}")
    debug_log(f"Formatting command: {build_config.formatting_command}")
    debug_log(f"Max QA attempts: {config.MAX_QA_ATTEMPTS}")
    debug_log(f"Repository path: {repo_config.repo_path}")

    # Use the validated and normalized settings from config module
    # These values are already processed in config.py with appropriate validation and defaults
    max_qa_attempts_setting = config.MAX_QA_ATTEMPTS
    max_open_prs_setting = config.MAX_OPEN_PRS

    # --- Initial Setup ---
    git_handler.configure_git_user()

    # Check Open PR Limit
    log("\n::group::--- Checking Open PR Limit ---")
    label_prefix_to_check = "contrast-vuln-id:"
    current_open_pr_count = git_handler.count_open_prs_with_prefix(label_prefix_to_check)
    if current_open_pr_count >= max_open_prs_setting:
        log(f"Found {current_open_pr_count} open PR(s) with label prefix '{label_prefix_to_check}'.")
        log(f"This meets or exceeds the configured limit of {max_open_prs_setting}.")
        log("Exiting script to avoid creating more PRs.")
        sys.exit(0)
    else:
        log(f"Found {current_open_pr_count} open PR(s) with label prefix '{label_prefix_to_check}' (Limit: {max_open_prs_setting}). Proceeding...")
    log("\n::endgroup::")
    # END Check Open PR Limit

    # --- Main Processing Loop ---
    processed_one = False
    max_runtime = timedelta(hours=3)  # Set maximum runtime to 3 hours

    # Construct GitHub repository URL (used for each API call)
    github_repo_url = f"https://github.com/{config.GITHUB_REPOSITORY}"
    debug_log(f"GitHub repository URL: {github_repo_url}")
    skipped_vulns = set()  # TS-39904
    remediation_id = "unknown"

    while True:
        telemetry_handler.reset_vuln_specific_telemetry()
        # Check if we've exceeded the maximum runtime
        current_time = datetime.now()
        elapsed_time = current_time - start_time
        if elapsed_time > max_runtime:
            log(f"\n--- Maximum runtime of 3 hours exceeded (actual: {elapsed_time}). Stopping processing. ---")
            remediation_notified = contrast_api.notify_remediation_failed(
                remediation_id=remediation_id,
                failure_category=contrast_api.FailureCategory.EXCEEDED_TIMEOUT.value,
                contrast_host=config.CONTRAST_HOST,
                contrast_org_id=config.CONTRAST_ORG_ID,
                contrast_app_id=config.CONTRAST_APP_ID,
                contrast_auth_key=config.CONTRAST_AUTHORIZATION_KEY,
                contrast_api_key=config.CONTRAST_API_KEY
            )

            if remediation_notified:
                log(f"Successfully notified Remediation service about exceeded timeout for remediation {remediation_id}.")
            else:
                log(f"Failed to notify Remediation service about exceeded timeout for remediation {remediation_id}.", is_warning=True)
            break

        # Check if we've reached the max PR limit
        current_open_pr_count = git_handler.count_open_prs_with_prefix(label_prefix_to_check)
        if current_open_pr_count >= max_open_prs_setting:
            log(f"\n--- Reached max PR limit ({max_open_prs_setting}). Current open PRs: {current_open_pr_count}. Stopping processing. ---")
            break

        # --- Fetch Next Vulnerability Data from API ---
        if config.CODING_AGENT == CodingAgents.SMARTFIX.name:
            # For SMARTFIX, get vulnerability with prompts
            log("\n::group::--- Fetching next vulnerability and prompts from Contrast API ---")
            vulnerability_data = contrast_api.get_vulnerability_with_prompts(
                config.CONTRAST_HOST, config.CONTRAST_ORG_ID, config.CONTRAST_APP_ID,
                config.CONTRAST_AUTHORIZATION_KEY, config.CONTRAST_API_KEY,
                max_open_prs_setting, github_repo_url, config.VULNERABILITY_SEVERITIES
            )
            log("\n::endgroup::")

            if not vulnerability_data:
                log("No more vulnerabilities found to process. Stopping processing.")
                break

            # Extract vulnerability details and prompts from the response
            vuln_uuid = vulnerability_data['vulnerabilityUuid']
            vuln_title = vulnerability_data['vulnerabilityTitle']
            remediation_id = vulnerability_data['remediationId']

            # Create prompt configuration for SmartFix agent
            prompts = PromptConfiguration.for_smartfix_agent(
                fix_system_prompt=vulnerability_data['fixSystemPrompt'],
                fix_user_prompt=vulnerability_data['fixUserPrompt'],
                qa_system_prompt=vulnerability_data['qaSystemPrompt'],
                qa_user_prompt=vulnerability_data['qaUserPrompt']
            )
        else:
            # For external coding agents (GITHUB_COPILOT/CLAUDE_CODE), get vulnerability details
            log("\n::group::--- Fetching next vulnerability details from Contrast API ---")
            vulnerability_data = contrast_api.get_vulnerability_details(
                config.CONTRAST_HOST, config.CONTRAST_ORG_ID, config.CONTRAST_APP_ID,
                config.CONTRAST_AUTHORIZATION_KEY, config.CONTRAST_API_KEY,
                github_repo_url, max_open_prs_setting, config.VULNERABILITY_SEVERITIES
            )
            log("\n::endgroup::")

            if not vulnerability_data:
                log("No more vulnerabilities found to process. Stopping processing.")
                break

            # Extract vulnerability details from the response (no prompts for external agents)
            vuln_uuid = vulnerability_data['vulnerabilityUuid']
            vuln_title = vulnerability_data['vulnerabilityTitle']
            remediation_id = vulnerability_data['remediationId']

            # Create prompt configuration for external agent (no prompts required)
            prompts = PromptConfiguration.for_external_agent()

        # Populate vulnInfo in telemetry
        telemetry_handler.update_telemetry("vulnInfo.vulnId", vuln_uuid)
        telemetry_handler.update_telemetry("vulnInfo.vulnRule", vulnerability_data['vulnerabilityRuleName'])
        telemetry_handler.update_telemetry("additionalAttributes.remediationId", remediation_id)

        log(f"\n::group::--- Considering Vulnerability: {vuln_title} (UUID: {vuln_uuid}) ---")

        # --- Check for Existing PRs ---
        label_name, _, _ = git_handler.generate_label_details(vuln_uuid)
        pr_status = git_handler.check_pr_status_for_label(label_name)

        # Changed this logic to check only for OPEN PRs for dev purposes
        if pr_status == "OPEN":
            log(f"Skipping vulnerability {vuln_uuid} as an OPEN PR with label '{label_name}' already exists.")
            log("\n::endgroup::")
            if vuln_uuid in skipped_vulns:
                log(f"Already skipped {vuln_uuid} before, breaking loop to avoid infinite loop.")
                break
            skipped_vulns.add(vuln_uuid)
            continue
        else:
            log(f"No existing OPEN or MERGED PR found for vulnerability {vuln_uuid}. Proceeding with fix attempt.")
        log("\n::endgroup::")
        log(f"\n\033[0;33m Selected vuln to fix: {vuln_title} \033[0m")

        # --- Create Common Remediation Context ---
        # Process vulnerability data using domain service
        if config.CODING_AGENT == CodingAgents.SMARTFIX.name:
            # For SmartFix, use the vulnerability processor
            vulnerability = vulnerability_processor.process_api_vulnerability_data(vulnerability_data)
            context = vulnerability_processor.create_remediation_context(
                remediation_id=remediation_id,
                vulnerability=vulnerability,
                prompts=prompts,
                build_config=build_config,
                repo_config=repo_config
            )
        else:
            # For external agents, create vulnerability and context directly
            vulnerability = Vulnerability.from_dict(vulnerability_data)
            context = RemediationContext.create(remediation_id, vulnerability, config)

        # --- Check if we need to use the external coding agent ---
        if config.CODING_AGENT != CodingAgents.SMARTFIX.name:
            external_agent = ExternalCodingAgent(config)
            # Assemble the issue body from vulnerability details
            issue_body = external_agent.assemble_issue_body(vulnerability_data)
            # Add issue_body for external agent compatibility
            context.issue_body = issue_body

            result = external_agent.remediate(context)

            if result.success:
                log("\n\n--- External Coding Agent successfully generated fixes ---")
                processed_one = True
                contrast_api.send_telemetry_data()
            continue  # Skip the built-in SmartFix code and PR creation

        telemetry_handler.update_telemetry("additionalAttributes.codingAgent", "INTERNAL-SMARTFIX")

        # Prepare a clean repository state and branch for the fix
        new_branch_name = git_handler.get_branch_name(remediation_id)
        try:
            git_handler.prepare_feature_branch(remediation_id)
        except SystemExit:
            log(f"Error preparing feature branch {new_branch_name}. Skipping to next vulnerability.")
            continue

        # Ensure the build is not broken before running the fix agent
        log("\n--- Running Build Before Fix ---")
        prefix_build_success, prefix_build_output = run_build_command(build_config.build_command, config.REPO_ROOT, remediation_id)
        if not prefix_build_success:
            # Analyze build failure and show error summary
            error_analysis = extract_build_errors(prefix_build_output)
            log("\n❌ Build is broken ❌ -- No fix attempted.")
            log(f"Build output:\n{error_analysis}")
            error_exit(remediation_id, contrast_api.FailureCategory.INITIAL_BUILD_FAILURE.value)  # Exit if the build is broken, no point in proceeding

<<<<<<< HEAD
        # --- Run SmartFix Agent ---
        # Create SmartFix agent using the domain factory
        smartfix_agent = AgentFactory.get_default_agent({'max_qa_attempts': max_qa_attempts_setting})

        # Run the agent remediation process
        session = smartfix_agent.remediate(context)

        # Extract results from the session
        if session.status == AgentSessionStatus.SUCCESS:
            ai_fix_summary_full = session.pr_body if session.pr_body else "Fix completed successfully"
        else:
            # Agent failed - handle the error
            last_event = session.events[-1] if session.events else None
            error_message = last_event.response if last_event else "Unknown agent failure"

            if "SystemExit" in error_message or "error_exit" in error_message:
                # Agent called error_exit, which already handled cleanup
                continue
            else:
                log("Fix agent encountered an unrecoverable error. Skipping this vulnerability.")
                log(f"Error details: {error_message}")
                error_exit(remediation_id, contrast_api.FailureCategory.AGENT_FAILURE.value)
=======
        # --- Run AI Fix Agent (SmartFix) ---
        # Create remediation context using domain model classmethod with API-provided ID
        context = RemediationContext.create_with_components(
            remediation_id=remediation_id,
            vulnerability=Vulnerability.from_api_data(vulnerability_data),
            prompts=prompts,
            build_config=build_config,
            repo_config=repo_config
        )

        ai_fix_summary_full = agent_handler.run_ai_fix_agent(context)

        # Check if the fix agent encountered an error
        if ai_fix_summary_full.startswith("Error during AI fix agent execution:"):
            log("Fix agent encountered an unrecoverable error. Skipping this vulnerability.")
            error_message = ai_fix_summary_full[len("Error during AI fix agent execution:"):].strip()
            log(f"Error details: {error_message}")
            error_exit(remediation_id, contrast_api.FailureCategory.AGENT_FAILURE.value)
>>>>>>> f33844d8

        # --- Git and GitHub Operations ---
        log("\n--- Proceeding with Git & GitHub Operations ---")
        git_handler.stage_changes()

        if git_handler.check_status():
            commit_message = git_handler.generate_commit_message(vuln_title, vuln_uuid)
            git_handler.commit_changes(commit_message)

            # Generate QA section based on session results
            # The SmartFix agent already handled the QA loop internally
            qa_section = "\n\n---\n\n## Review \n\n"

            if not config.SKIP_QA_REVIEW and build_config.has_build_command():
                # QA was expected to run - check session results
                if session.qa_attempts > 0:  # QA was attempted
                    qa_section += f"*   **Build Run:** Yes (`{build_config.build_command}`)\n"
                    if session.success:
                        qa_section += "*   **Final Build Status:** Success \n"
                    else:
                        qa_section += "*   **Final Build Status:** Failure \n"

                        # Check if we should skip PR creation due to QA failure
                        log("\n--- Skipping PR creation as QA Agent failed to fix build issues ---")

                        # Determine failure category based on session events
                        failure_category = contrast_api.FailureCategory.EXCEEDED_QA_ATTEMPTS.value
                        qa_events = [e for e in session.events if "QA" in e.prompt]
                        if any("Error during QA agent execution:" in e.response for e in qa_events):
                            failure_category = contrast_api.FailureCategory.QA_AGENT_FAILURE.value

                        # Notify the Remediation service about the failed remediation
                        remediation_notified = contrast_api.notify_remediation_failed(
                            remediation_id=remediation_id,
                            failure_category=failure_category,
                            contrast_host=config.CONTRAST_HOST,
                            contrast_org_id=config.CONTRAST_ORG_ID,
                            contrast_app_id=config.CONTRAST_APP_ID,
                            contrast_auth_key=config.CONTRAST_AUTHORIZATION_KEY,
                            contrast_api_key=config.CONTRAST_API_KEY
                        )

                        if remediation_notified:
                            log(f"Successfully notified Remediation service about {failure_category} for remediation {remediation_id}.")
                        else:
                            log(f"Failed to notify Remediation service about {failure_category} for remediation {remediation_id}.", is_warning=True)

                        git_handler.cleanup_branch(new_branch_name)
                        contrast_api.send_telemetry_data()
                        continue  # Move to the next vulnerability
                else:
                    qa_section += "*   **Build Run:** No (BUILD_COMMAND not provided)\n"
                    qa_section += "*   **Final Build Status:** Skipped\n"
            else:  # QA was skipped
                qa_section = ""  # Ensure qa_section is empty if QA is skipped
                if config.SKIP_QA_REVIEW:
                    log("QA Review was skipped based on SKIP_QA_REVIEW setting.")
                elif not build_config.has_build_command():
                    log("QA Review was skipped as no BUILD_COMMAND was provided.")

            # --- Create Pull Request ---
            pr_title = git_handler.generate_pr_title(vuln_title)
            # Use the result from SmartFix agent remediation as the base PR body.
            # The agent returns the PR body content (extracted from <pr_body> tags)
            # or the full agent summary if extraction fails.
            pr_body_base = ai_fix_summary_full
            debug_log("Using SmartFix agent's output as PR body base.")

            # --- Push and Create PR ---
            git_handler.push_branch(new_branch_name)  # Push the final commit (original or amended)

            label_name, label_desc, label_color = git_handler.generate_label_details(vuln_uuid)
            label_created = git_handler.ensure_label(label_name, label_desc, label_color)

            if not label_created:
                log(f"Could not create GitHub label '{label_name}'. PR will be created without a label.", is_warning=True)
                label_name = ""  # Clear label_name to avoid using it in PR creation

            pr_title = git_handler.generate_pr_title(vuln_title)

            updated_pr_body = pr_body_base + qa_section

            # Create a brief summary for the telemetry aiSummaryReport (limited to 255 chars in DB)
            # Generate an optimized summary using the dedicated function in telemetry_handler
            brief_summary = telemetry_handler.create_ai_summary_report(updated_pr_body)

            # Update telemetry with our optimized summary
            telemetry_handler.update_telemetry("resultInfo.aiSummaryReport", brief_summary)

            try:
                # Set a flag to track if we should try the fallback approach
                pr_creation_success = False
                pr_url = ""  # Initialize pr_url

                # Try to create the PR using the GitHub CLI
                log("Attempting to create a pull request...")
                pr_url = git_handler.create_pr(pr_title, updated_pr_body, remediation_id, config.BASE_BRANCH, label_name)

                if pr_url:
                    pr_creation_success = True

                    # Extract PR number from PR URL
                    # PR URL format is like: https://github.com/org/repo/pull/123
                    pr_number = None
                    try:
                        # Use a more robust method to extract the PR number

                        pr_match = re.search(r'/pull/(\d+)', pr_url)
                        debug_log(f"Extracting PR number from URL '{pr_url}', match object: {pr_match}")
                        if pr_match:
                            pr_number = int(pr_match.group(1))
                            debug_log(f"Successfully extracted PR number: {pr_number}")
                        else:
                            log(f"Could not find PR number pattern in URL: {pr_url}", is_warning=True)
                    except (ValueError, IndexError, AttributeError) as e:
                        log(f"Could not extract PR number from URL: {pr_url} - Error: {str(e)}")

                    # Notify the Remediation backend service about the PR
                    if pr_number is None:
                        pr_number = 1

                    remediation_notified = contrast_api.notify_remediation_pr_opened(
                        remediation_id=remediation_id,
                        pr_number=pr_number,
                        pr_url=pr_url,
                        contrast_host=config.CONTRAST_HOST,
                        contrast_org_id=config.CONTRAST_ORG_ID,
                        contrast_app_id=config.CONTRAST_APP_ID,
                        contrast_auth_key=config.CONTRAST_AUTHORIZATION_KEY,
                        contrast_api_key=config.CONTRAST_API_KEY
                    )
                    if remediation_notified:
                        log(f"Successfully notified Remediation service about PR for remediation {remediation_id}.")
                    else:
                        log(f"Failed to notify Remediation service about PR for remediation {remediation_id}.", is_warning=True)
                else:
                    # This case should ideally be handled by create_pr exiting or returning empty
                    # and then the logic below for SKIP_PR_ON_FAILURE would trigger.
                    # However, if create_pr somehow returns without a URL but doesn't cause an exit:
                    log("PR creation did not return a URL. Assuming failure.")

                telemetry_handler.update_telemetry("resultInfo.prCreated", pr_creation_success)

                if not pr_creation_success:
                    log("\n--- PR creation failed ---")
                    error_exit(remediation_id, contrast_api.FailureCategory.GENERATE_PR_FAILURE.value)

                processed_one = True  # Mark that we successfully processed one
                log(f"\n--- Successfully processed vulnerability {vuln_uuid}. Continuing to look for next vulnerability... ---")
            except Exception as e:
                log(f"Error creating PR: {e}")
                log("\n--- PR creation failed ---")
                error_exit(remediation_id, contrast_api.FailureCategory.GENERATE_PR_FAILURE.value)
        else:
            log("Skipping commit, push, and PR creation as no changes were detected by the agent.")
            # Clean up the branch if no changes were made
            git_handler.cleanup_branch(new_branch_name)
            continue  # Try the next vulnerability

        contrast_api.send_telemetry_data()

    # Calculate total runtime
    end_time = datetime.now()
    total_runtime = end_time - start_time

    if not processed_one:
        log("\n--- No vulnerabilities were processed in this run. ---")
    else:
        log("\n--- Finished processing vulnerabilities. At least one vulnerability was successfully processed. ---")

    log(f"\n--- Script finished (total runtime: {total_runtime}) ---")

    # Clean up any dangling asyncio resources
    try:
        # Force asyncio resource cleanup before exit
        loop = asyncio.get_event_loop_policy().get_event_loop()
        if not loop.is_closed():
            # Cancel all pending tasks
            pending = asyncio.all_tasks(loop)
            if pending:
                for task in pending:
                    try:
                        task.cancel()
                    except Exception:
                        pass

                # Give tasks a chance to respond to cancellation
                try:
                    # Wait with a timeout to prevent hanging
                    loop.run_until_complete(asyncio.gather(*pending, return_exceptions=True))
                except (asyncio.CancelledError, Exception):
                    pass

            try:
                # Shut down asyncgens
                loop.run_until_complete(loop.shutdown_asyncgens())
            except Exception:
                pass

            try:
                # Close the loop
                loop.close()
            except Exception:
                pass

        # On Windows, specifically force garbage collection
        if platform.system() == 'Windows':
            try:
                import gc
                gc.collect()
            except Exception:
                pass
    except Exception as e:
        # Ignore any errors during cleanup
        debug_log(f"Ignoring error during asyncio cleanup: {str(e)}")
        pass


if __name__ == "__main__":
    main()<|MERGE_RESOLUTION|>--- conflicted
+++ resolved
@@ -42,15 +42,8 @@
 from src import git_handler
 
 # Import domain models
-<<<<<<< HEAD
-from src.smartfix.domains.vulnerability.context import PromptConfiguration, BuildConfiguration, RepositoryConfiguration, RemediationContext
-from src.smartfix.domains.vulnerability.processor import VulnerabilityProcessor
-from src.smartfix.domains.vulnerability import Vulnerability
-=======
 from src.smartfix.domains.vulnerability.context import RemediationContext, PromptConfiguration, BuildConfiguration, RepositoryConfiguration
 from src.smartfix.domains.vulnerability.models import Vulnerability
-from src import qa_handler
->>>>>>> f33844d8
 from src.github.external_coding_agent import ExternalCodingAgent
 
 config = get_config()
@@ -397,14 +390,14 @@
         # --- Create Common Remediation Context ---
         # Process vulnerability data using domain service
         if config.CODING_AGENT == CodingAgents.SMARTFIX.name:
-            # For SmartFix, use the vulnerability processor
-            vulnerability = vulnerability_processor.process_api_vulnerability_data(vulnerability_data)
-            context = vulnerability_processor.create_remediation_context(
+            # For SmartFix, create remediation context with all components
+            context = RemediationContext.create_with_components(
                 remediation_id=remediation_id,
-                vulnerability=vulnerability,
+                vulnerability_data=vulnerability_data,
                 prompts=prompts,
                 build_config=build_config,
-                repo_config=repo_config
+                repo_config=repo_config,
+                config=config
             )
         else:
             # For external agents, create vulnerability and context directly
@@ -447,31 +440,10 @@
             log(f"Build output:\n{error_analysis}")
             error_exit(remediation_id, contrast_api.FailureCategory.INITIAL_BUILD_FAILURE.value)  # Exit if the build is broken, no point in proceeding
 
-<<<<<<< HEAD
         # --- Run SmartFix Agent ---
         # Create SmartFix agent using the domain factory
         smartfix_agent = AgentFactory.get_default_agent({'max_qa_attempts': max_qa_attempts_setting})
 
-        # Run the agent remediation process
-        session = smartfix_agent.remediate(context)
-
-        # Extract results from the session
-        if session.status == AgentSessionStatus.SUCCESS:
-            ai_fix_summary_full = session.pr_body if session.pr_body else "Fix completed successfully"
-        else:
-            # Agent failed - handle the error
-            last_event = session.events[-1] if session.events else None
-            error_message = last_event.response if last_event else "Unknown agent failure"
-
-            if "SystemExit" in error_message or "error_exit" in error_message:
-                # Agent called error_exit, which already handled cleanup
-                continue
-            else:
-                log("Fix agent encountered an unrecoverable error. Skipping this vulnerability.")
-                log(f"Error details: {error_message}")
-                error_exit(remediation_id, contrast_api.FailureCategory.AGENT_FAILURE.value)
-=======
-        # --- Run AI Fix Agent (SmartFix) ---
         # Create remediation context using domain model classmethod with API-provided ID
         context = RemediationContext.create_with_components(
             remediation_id=remediation_id,
@@ -481,15 +453,24 @@
             repo_config=repo_config
         )
 
-        ai_fix_summary_full = agent_handler.run_ai_fix_agent(context)
-
-        # Check if the fix agent encountered an error
-        if ai_fix_summary_full.startswith("Error during AI fix agent execution:"):
-            log("Fix agent encountered an unrecoverable error. Skipping this vulnerability.")
-            error_message = ai_fix_summary_full[len("Error during AI fix agent execution:"):].strip()
-            log(f"Error details: {error_message}")
-            error_exit(remediation_id, contrast_api.FailureCategory.AGENT_FAILURE.value)
->>>>>>> f33844d8
+        # Run the agent remediation process
+        session = smartfix_agent.remediate(context)
+
+        # Extract results from the session
+        if session.status == AgentSessionStatus.SUCCESS:
+            ai_fix_summary_full = session.pr_body if session.pr_body else "Fix completed successfully"
+        else:
+            # Agent failed - handle the error
+            last_event = session.events[-1] if session.events else None
+            error_message = last_event.response if last_event else "Unknown agent failure"
+
+            if "SystemExit" in error_message or "error_exit" in error_message:
+                # Agent called error_exit, which already handled cleanup
+                continue
+            else:
+                log("Fix agent encountered an unrecoverable error. Skipping this vulnerability.")
+                log(f"Error details: {error_message}")
+                error_exit(remediation_id, contrast_api.FailureCategory.AGENT_FAILURE.value)
 
         # --- Git and GitHub Operations ---
         log("\n--- Proceeding with Git & GitHub Operations ---")
@@ -709,4 +690,6 @@
 
 
 if __name__ == "__main__":
-    main()+    main()
+
+# %%