<<<<<<< HEAD
import os
# Import the function from version_check.py
from src.version_check import do_version_check

def main():
    do_version_check()
=======
#-
# #%L
# Contrast AI SmartFix
# %%
# Copyright (C) 2025 Contrast Security, Inc.
# %%
# Contact: support@contrastsecurity.com
# License: Commercial
# NOTICE: This Software and the patented inventions embodied within may only be
# used as part of Contrast Security’s commercial offerings. Even though it is
# made available through public repositories, use of this Software is subject to
# the applicable End User Licensing Agreement found at
# https://www.contrastsecurity.com/enduser-terms-0317a or as otherwise agreed
# between Contrast Security and the End User. The Software may not be reverse
# engineered, modified, repackaged, sold, redistributed or otherwise used in a
# way not consistent with the End User License Agreement.
# #L%
#

import sys
import os
from datetime import datetime, timedelta

# Import configurations and utilities
import config
from utils import debug_print, run_command
from qa_handler import run_build_command

# Import domain-specific handlers
import contrast_api
import agent_handler
import git_handler
import qa_handler

def main():
    """Main orchestration logic."""

    start_time = datetime.now()
    print("--- Starting Contrast AI SmartFix Script ---")
    debug_print(f"Start time: {start_time.strftime('%Y-%m-%d %H:%M:%S')}")

    # --- Use Build Command and Max Attempts/PRs from Config ---
    build_command = config.BUILD_COMMAND
    if build_command:
        debug_print(f"Build command specified: {build_command}")
    else:
        print("BUILD_COMMAND not set or empty.")
        sys.exit(1)

    formatting_command = config.FORMATTING_COMMAND
    if formatting_command:
        debug_print(f"Formatting command specified: {formatting_command}")
    else:
        print("FORMATTING_COMMAND not set or empty.")
        sys.exit(1)

    # Process MAX_QA_ATTEMPTS
    default_max_attempts = 6
    hard_cap_attempts = 10
    try:
        max_attempts_from_env = int(config.MAX_QA_ATTEMPTS)
        # Apply the hard cap
        max_qa_attempts_setting = min(max_attempts_from_env, hard_cap_attempts)
        if max_attempts_from_env > hard_cap_attempts:
             debug_print(f"MAX_QA_ATTEMPTS ({max_attempts_from_env}) exceeded hard cap ({hard_cap_attempts}). Using {hard_cap_attempts}.")
        else:
             debug_print(f"Using MAX_QA_ATTEMPTS from config: {max_qa_attempts_setting}")
    except (ValueError, TypeError):
        debug_print(f"Invalid MAX_QA_ATTEMPTS value. Using default: {default_max_attempts}")
        max_qa_attempts_setting = default_max_attempts

    # Process MAX_OPEN_PRS
    default_max_open_prs = 5
    try:
        max_open_prs_setting = int(config.MAX_OPEN_PRS)
        if max_open_prs_setting < 0: # Ensure non-negative
             max_open_prs_setting = default_max_open_prs
             debug_print(f"MAX_OPEN_PRS was negative, using default: {default_max_open_prs}")
        else:
             debug_print(f"Using MAX_OPEN_PRS from environment: {max_open_prs_setting}")
    except (ValueError, TypeError):
        debug_print(f"Invalid or missing MAX_OPEN_PRS environment variable. Using default: {default_max_open_prs}")
        max_open_prs_setting = default_max_open_prs
    # END Reading Max Open PRs

    # --- Initial Setup ---
    git_handler.configure_git_user()

    # Check Open PR Limit
    print("\n::group::--- Checking Open PR Limit ---")
    label_prefix_to_check = "contrast-vuln-id:"
    current_open_pr_count = git_handler.count_open_prs_with_prefix(label_prefix_to_check)
    if current_open_pr_count >= max_open_prs_setting:
        print(f"Found {current_open_pr_count} open PR(s) with label prefix '{label_prefix_to_check}'.")
        print(f"This meets or exceeds the configured limit of {max_open_prs_setting}.")
        print("Exiting script to avoid creating more PRs.")
        sys.exit(0)
    else:
        print(f"Found {current_open_pr_count} open PR(s) with label prefix '{label_prefix_to_check}' (Limit: {max_open_prs_setting}). Proceeding...")
    print("\n::endgroup::", flush=True)
    # END Check Open PR Limit

    # --- Main Processing Loop ---
    processed_one = False
    max_runtime = timedelta(hours=3)  # Set maximum runtime to 3 hours
    
    # Construct GitHub repository URL (used for each API call)
    github_repo_url = f"https://github.com/{config.GITHUB_REPOSITORY}"
    debug_print(f"GitHub repository URL: {github_repo_url}")
    
    while True:
        # Check if we've exceeded the maximum runtime
        current_time = datetime.now()
        elapsed_time = current_time - start_time
        if elapsed_time > max_runtime:
            print(f"\n--- Maximum runtime of 3 hours exceeded (actual: {elapsed_time}). Stopping processing. ---")
            break
            
        # Check if we've reached the max PR limit
        current_open_pr_count = git_handler.count_open_prs_with_prefix(label_prefix_to_check)
        if current_open_pr_count >= max_open_prs_setting:
            print(f"\n--- Reached max PR limit ({max_open_prs_setting}). Current open PRs: {current_open_pr_count}. Stopping processing. ---")
            break

        # --- Fetch Next Vulnerability and Prompts from New API ---
        print("\n::group::--- Fetching next vulnerability and prompts from Contrast API ---")
        
        vulnerability_data = contrast_api.get_vulnerability_with_prompts(
            config.CONTRAST_HOST, config.CONTRAST_ORG_ID, config.CONTRAST_APP_ID,
            config.CONTRAST_AUTHORIZATION_KEY, config.CONTRAST_API_KEY,
            max_open_prs_setting, github_repo_url, config.VULNERABILITY_SEVERITIES
        )
        print("\n::endgroup::", flush=True)

        if not vulnerability_data:
            print("No more vulnerabilities found to process or API error occurred. Stopping processing.")
            break

        # Extract vulnerability details and prompts from the response
        vuln_uuid = vulnerability_data['vulnerabilityUuid']
        vuln_title = vulnerability_data['vulnerabilityTitle']
        fix_system_prompt = vulnerability_data['fixSystemPrompt']
        fix_user_prompt = vulnerability_data['fixUserPrompt']
        qa_system_prompt = vulnerability_data['qaSystemPrompt']
        qa_user_prompt = vulnerability_data['qaUserPrompt']
        
        print(f"\n::group::--- Considering Vulnerability: {vuln_title} (UUID: {vuln_uuid}) ---")

        # --- Check for Existing PRs ---
        label_name, _, _ = git_handler.generate_label_details(vuln_uuid)
        pr_status = git_handler.check_pr_status_for_label(label_name)

        # Changed this logic to check only for OPEN PRs for dev purposes
        if pr_status == "OPEN":
            print(f"Skipping vulnerability {vuln_uuid} as an OPEN or MERGED PR with label '{label_name}' already exists.")
            print("\n::endgroup::", flush=True)
            continue # Move to the next potential vulnerability
        else:
            print(f"No existing OPEN or MERGED PR found for vulnerability {vuln_uuid}. Proceeding with fix attempt.")

        print("\n::endgroup::", flush=True)

        print(f"\n\033[0;33m Selected vuln to fix: {vuln_title} \033[0m")

        # Ensure the build is not broken before running the fix agent
        print("\n--- Running Build Before Fix ---", flush=True)
        prefix_build_success, prefix_build_output = run_build_command(build_command, config.REPO_ROOT)
        if not prefix_build_success:
                print("\n❌ Build is broken ❌ -- No fix attempted.")
                sys.exit(1) # Exit if the build is broken, no point in proceeding

        # --- Run AI Fix Agent ---
        ai_fix_summary_full = agent_handler.run_ai_fix_agent(
            vuln_uuid, config.REPO_ROOT, fix_system_prompt, fix_user_prompt
        )
        
        # Check if the fix agent encountered an error
        if ai_fix_summary_full.startswith("Error during AI fix agent execution:"):
            print("Fix agent encountered an unrecoverable error. Skipping this vulnerability.")
            error_message = ai_fix_summary_full[len("Error during AI fix agent execution:"):].strip()
            print(f"Error details: {error_message}")
            sys.exit(1)
            
        # The ai_fix_summary_full variable now directly contains the intended PR body
        # (either extracted from <pr_body> tags by agent_handler or the full agent response).
        # The redundant extraction block previously here has been removed.

        # --- Git and GitHub Operations ---
        print("\n--- Proceeding with Git & GitHub Operations ---", flush=True)
        # Note: Git user config moved to the start of main

        new_branch_name = git_handler.generate_branch_name(vuln_uuid)
        try:
            git_handler.create_branch(new_branch_name)
        except SystemExit:
             print(f"Error creating branch {new_branch_name}. Switching back to base branch and cleaning up.")
             run_command(["git", "checkout", config.BASE_BRANCH], check=False)
             run_command(["git", "branch", "-D", new_branch_name], check=False)
             continue # Try next vulnerability

        git_handler.stage_changes()

        if git_handler.check_status(): # Only proceed if changes were detected
            commit_message = git_handler.generate_commit_message(vuln_title, vuln_uuid)
            git_handler.commit_changes(commit_message)
            initial_changed_files = git_handler.get_last_commit_changed_files() # Get files changed by fix agent

            # --- QA Loop ---
            if not config.SKIP_QA_REVIEW and build_command:
                debug_print("Proceeding with QA Review as SKIP_QA_REVIEW is false and BUILD_COMMAND is provided.")
                build_success, final_changed_files, used_build_command, qa_summary_log = qa_handler.run_qa_loop(
                    build_command=build_command,
                    repo_root=config.REPO_ROOT,
                    max_qa_attempts=max_qa_attempts_setting,
                    initial_changed_files=initial_changed_files,
                    formatting_command=formatting_command,
                    qa_system_prompt=qa_system_prompt,
                    qa_user_prompt=qa_user_prompt
                )

                qa_section = "\n\n---\n\n## Review \n\n"

                if used_build_command:
                    qa_section += f"*   **Build Run:** Yes (`{used_build_command}`)\n"

                    if build_success:
                        qa_section += "*   **Final Build Status:** Success ✅\n"
                    else:
                        qa_section += "*   **Final Build Status:** Failure ❌\n"
                else: # Build command wasn't run (either not provided or no changes made)
                    qa_section += "*   **Build Run:** No"
                    if not used_build_command:
                        qa_section += " (BUILD_COMMAND not provided)\n"
                    qa_section += "\n*   **Final Build Status:** Skipped\n" # Simplified status
                
                # Skip PR creation if QA was run and the build is failing
                # or if the QA agent encountered an error (detected by checking qa_summary_log entries)
                if (used_build_command and not build_success) or any(s.startswith("Error during QA agent execution:") for s in qa_summary_log):
                    if any(s.startswith("Error during QA agent execution:") for s in qa_summary_log):
                        print("\n--- Skipping PR creation as QA Agent encountered an error ---")
                    else:
                        print("\n--- Skipping PR creation as QA Agent failed to fix build issues ---")
                    
                    print(f"Cleaning up branch: {new_branch_name}")
                    # Use the more robust cleanup method
                    run_command(["git", "checkout", config.BASE_BRANCH], check=False)
                    run_command(["git", "branch", "-D", new_branch_name], check=False)
                    continue # Move to the next vulnerability

            else: # QA is skipped
                qa_section = "" # Ensure qa_section is empty if QA is skipped
                if config.SKIP_QA_REVIEW:
                    print("Skipping QA Review based on SKIP_QA_REVIEW setting.")
                elif not build_command:
                    print("Skipping QA Review as no BUILD_COMMAND was provided.")

            # --- Create Pull Request ---
            pr_title = git_handler.generate_pr_title(vuln_title)
            # Use the result from agent_handler.run_ai_fix_agent directly as the base PR body.
            # agent_handler.run_ai_fix_agent is expected to return the PR body content
            # (extracted from <pr_body> tags) or the full agent summary if extraction fails.
            pr_body_base = ai_fix_summary_full
            debug_print("Using agent's output (processed by agent_handler) as PR body base.")

            # --- Push and Create PR ---
            git_handler.push_branch(new_branch_name) # Push the final commit (original or amended)

            label_name, label_desc, label_color = git_handler.generate_label_details(vuln_uuid)
            label_created = git_handler.ensure_label(label_name, label_desc, label_color)
            
            if not label_created:
                print(f"Warning: Could not create GitHub label '{label_name}'. PR will be created without a label.")
                label_name = ""  # Clear label_name to avoid using it in PR creation

            pr_title = git_handler.generate_pr_title(vuln_title)

            updated_pr_body = pr_body_base + qa_section

            try:
                # Set a flag to track if we should try the fallback approach
                pr_creation_success = False
                pr_url = "" # Initialize pr_url
                
                # Try to create the PR using the GitHub CLI
                print("Attempting to create a pull request...")
                pr_url = git_handler.create_pr(pr_title, updated_pr_body, new_branch_name, config.BASE_BRANCH, label_name)
                
                if pr_url:
                    pr_creation_success = True

                    if not config.SKIP_COMMENTS:
                        note_content = f"Contrast AI SmartFix opened remediation PR: {pr_url}"
                        note_added = contrast_api.add_note_to_vulnerability(
                            vuln_uuid=vuln_uuid,
                            note_content=note_content,
                            contrast_host=config.CONTRAST_HOST,
                            contrast_org_id=config.CONTRAST_ORG_ID,
                            contrast_app_id=config.CONTRAST_APP_ID, # Ensure CONTRAST_APP_ID is available in config
                            contrast_auth_key=config.CONTRAST_AUTHORIZATION_KEY,
                            contrast_api_key=config.CONTRAST_API_KEY
                        )
                        if note_added:
                            print(f"Successfully added note to Contrast for vulnerability {vuln_uuid}.")
                        else:
                            print(f"Warning: Failed to add note to Contrast for vulnerability {vuln_uuid}.")
                    else:
                        print(f"Skipping adding note to Contrast due to SKIP_COMMENTS setting.")
                else:
                    # This case should ideally be handled by create_pr exiting or returning empty
                    # and then the logic below for SKIP_PR_ON_FAILURE would trigger.
                    # However, if create_pr somehow returns without a URL but doesn't cause an exit:
                    print("PR creation did not return a URL. Assuming failure.")
                    pr_creation_success = False
                
                if not pr_creation_success:
                    print("\n--- PR creation failed, but changes were pushed to branch ---")
                    print(f"Branch name: {new_branch_name}")
                    print("Changes can be manually viewed and merged if needed.")
                    break;
                
                processed_one = True # Mark that we successfully processed one
                print(f"\n--- Successfully processed vulnerability {vuln_uuid}. Continuing to look for next vulnerability... ---")
            except Exception as e:
                print(f"Error creating PR: {e}")
                print("\n--- PR creation failed, but changes were pushed to branch ---")
                print(f"Branch name: {new_branch_name}")
                print("Changes can be manually viewed and merged if needed.")
                break;
        else:
            print("Skipping commit, push, and PR creation as no changes were detected by the agent.")
            # Clean up the branch if no changes were made
            print(f"Cleaning up unused branch: {new_branch_name}")
            run_command(["git", "checkout", config.BASE_BRANCH], check=False)
            run_command(["git", "branch", "-D", new_branch_name], check=False)
            continue # Try the next vulnerability

    # Calculate total runtime
    end_time = datetime.now()
    total_runtime = end_time - start_time
    
    if not processed_one:
        print("\n--- No vulnerabilities were processed in this run (either none found, all skipped, agent made no changes, or runtime limit exceeded). ---")
    else:
        print("\n--- Finished processing vulnerabilities. At least one vulnerability was successfully processed. ---")

    print(f"\n--- Script finished (total runtime: {total_runtime}) ---")
>>>>>>> 35be27d8

if __name__ == "__main__":
    main()

# %%<|MERGE_RESOLUTION|>--- conflicted
+++ resolved
@@ -1,11 +1,3 @@
-<<<<<<< HEAD
-import os
-# Import the function from version_check.py
-from src.version_check import do_version_check
-
-def main():
-    do_version_check()
-=======
 #-
 # #%L
 # Contrast AI SmartFix
@@ -33,6 +25,7 @@
 import config
 from utils import debug_print, run_command
 from qa_handler import run_build_command
+from version_check import do_version_check
 
 # Import domain-specific handlers
 import contrast_api
@@ -46,6 +39,9 @@
     start_time = datetime.now()
     print("--- Starting Contrast AI SmartFix Script ---")
     debug_print(f"Start time: {start_time.strftime('%Y-%m-%d %H:%M:%S')}")
+
+    # --- Version Check ---
+    do_version_check()
 
     # --- Use Build Command and Max Attempts/PRs from Config ---
     build_command = config.BUILD_COMMAND
@@ -352,7 +348,6 @@
         print("\n--- Finished processing vulnerabilities. At least one vulnerability was successfully processed. ---")
 
     print(f"\n--- Script finished (total runtime: {total_runtime}) ---")
->>>>>>> 35be27d8
 
 if __name__ == "__main__":
     main()
