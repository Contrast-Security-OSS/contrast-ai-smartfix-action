#-
# #%L
# Contrast AI SmartFix
# %%
# Copyright (C) 2025 Contrast Security, Inc.
# %%
# Contact: support@contrastsecurity.com
# License: Commercial
# NOTICE: This Software and the patented inventions embodied within may only be
# used as part of Contrast Security’s commercial offerings. Even though it is
# made available through public repositories, use of this Software is subject to
# the applicable End User Licensing Agreement found at
# https://www.contrastsecurity.com/enduser-terms-0317a or as otherwise agreed
# between Contrast Security and the End User. The Software may not be reverse
# engineered, modified, repackaged, sold, redistributed or otherwise used in a
# way not consistent with the End User License Agreement.
# #L%
#

import sys
import re
import subprocess
from datetime import datetime, timedelta

# Import configurations and utilities
import config
from utils import debug_print
from qa_handler import run_build_command
from version_check import do_version_check

# Import domain-specific handlers
import contrast_api
import agent_handler
import git_handler
import qa_handler

def main():
    """Main orchestration logic."""

    start_time = datetime.now()
    print("--- Starting Contrast AI SmartFix Script ---")
    debug_print(f"Start time: {start_time.strftime('%Y-%m-%d %H:%M:%S')}")

    # --- Version Check ---
    do_version_check()

    # --- Use Build Command and Max Attempts/PRs from Config ---
    build_command = config.BUILD_COMMAND
    if build_command:
        debug_print(f"Build command specified: {build_command}")
    else:
        print("BUILD_COMMAND not set or empty.")
        sys.exit(1)

    formatting_command = config.FORMATTING_COMMAND
    if formatting_command:
        debug_print(f"Formatting command specified: {formatting_command}")
    else:
        debug_print("FORMATTING_COMMAND not set or empty, formatting will be skipped.")

    # Use the validated and normalized settings from config module
    # These values are already processed in config.py with appropriate validation and defaults
    max_qa_attempts_setting = config.MAX_QA_ATTEMPTS
    max_open_prs_setting = config.MAX_OPEN_PRS

    # --- Initial Setup ---
    git_handler.configure_git_user()

    # Check Open PR Limit
    print("\n::group::--- Checking Open PR Limit ---")
    label_prefix_to_check = "contrast-vuln-id:"
    current_open_pr_count = git_handler.count_open_prs_with_prefix(label_prefix_to_check)
    if current_open_pr_count >= max_open_prs_setting:
        print(f"Found {current_open_pr_count} open PR(s) with label prefix '{label_prefix_to_check}'.")
        print(f"This meets or exceeds the configured limit of {max_open_prs_setting}.")
        print("Exiting script to avoid creating more PRs.")
        sys.exit(0)
    else:
        print(f"Found {current_open_pr_count} open PR(s) with label prefix '{label_prefix_to_check}' (Limit: {max_open_prs_setting}). Proceeding...")
    print("\n::endgroup::", flush=True)
    # END Check Open PR Limit

    # --- Main Processing Loop ---
    processed_one = False
    max_runtime = timedelta(hours=3)  # Set maximum runtime to 3 hours
    
    # Construct GitHub repository URL (used for each API call)
    github_repo_url = f"https://github.com/{config.GITHUB_REPOSITORY}"
    debug_print(f"GitHub repository URL: {github_repo_url}")

    # Ensure the build is not broken before running the fix agent
    print("\n--- Running Build Before Fix ---", flush=True)
    prevuln_build_success, prevuln_build_output = run_build_command(build_command, config.REPO_ROOT)
    if not prevuln_build_success:
        print("\n❌ Build is broken ❌ -- No fix attempted.")
        print(f"Build output:\n{prevuln_build_output}")
        sys.exit(1) # Exit if the build is broken, no point in proceeding
    
    while True:
        # Check if we've exceeded the maximum runtime
        current_time = datetime.now()
        elapsed_time = current_time - start_time
        if elapsed_time > max_runtime:
            print(f"\n--- Maximum runtime of 3 hours exceeded (actual: {elapsed_time}). Stopping processing. ---")
            break
            
        # Check if we've reached the max PR limit
        current_open_pr_count = git_handler.count_open_prs_with_prefix(label_prefix_to_check)
        if current_open_pr_count >= max_open_prs_setting:
            print(f"\n--- Reached max PR limit ({max_open_prs_setting}). Current open PRs: {current_open_pr_count}. Stopping processing. ---")
            break

        # --- Fetch Next Vulnerability and Prompts from New API ---
        print("\n::group::--- Fetching next vulnerability and prompts from Contrast API ---")
        
        vulnerability_data = contrast_api.get_vulnerability_with_prompts(
            config.CONTRAST_HOST, config.CONTRAST_ORG_ID, config.CONTRAST_APP_ID,
            config.CONTRAST_AUTHORIZATION_KEY, config.CONTRAST_API_KEY,
            max_open_prs_setting, github_repo_url, config.VULNERABILITY_SEVERITIES
        )
        print("\n::endgroup::", flush=True)

        if not vulnerability_data:
            print("No more vulnerabilities found to process or API error occurred. Stopping processing.")
            break

        # Extract vulnerability details and prompts from the response
        vuln_uuid = vulnerability_data['vulnerabilityUuid']
        vuln_title = vulnerability_data['vulnerabilityTitle']
        remediation_id = vulnerability_data['remediationId']
        fix_system_prompt = vulnerability_data['fixSystemPrompt']
        fix_user_prompt = vulnerability_data['fixUserPrompt']
        qa_system_prompt = vulnerability_data['qaSystemPrompt']
        qa_user_prompt = vulnerability_data['qaUserPrompt']
        
        print(f"\n::group::--- Considering Vulnerability: {vuln_title} (UUID: {vuln_uuid}) ---")

        # --- Check for Existing PRs ---
        label_name, _, _ = git_handler.generate_label_details(vuln_uuid)
        pr_status = git_handler.check_pr_status_for_label(label_name)

        # Changed this logic to check only for OPEN PRs for dev purposes
        if pr_status == "OPEN":
            print(f"Skipping vulnerability {vuln_uuid} as an OPEN or MERGED PR with label '{label_name}' already exists.")
            print("\n::endgroup::", flush=True)
            continue # Move to the next potential vulnerability
        else:
            print(f"No existing OPEN or MERGED PR found for vulnerability {vuln_uuid}. Proceeding with fix attempt.")

        print("\n::endgroup::", flush=True)

        print(f"\n\033[0;33m Selected vuln to fix: {vuln_title} \033[0m")

<<<<<<< HEAD
        # --- Git Branch Setup ---
        new_branch_name = git_handler.generate_branch_name(remediation_id)
        try:
            git_handler.create_branch(new_branch_name)
        except SystemExit:
             print(f"Error creating branch {new_branch_name}. Switching back to base branch and cleaning up.")
             git_handler.cleanup_branch(new_branch_name)
             continue # Try next vulnerability
=======
        # Prepare a clean repository state and branch for the fix
        new_branch_name = git_handler.generate_branch_name(remediation_id)
        try:
            git_handler.prepare_feature_branch(new_branch_name)
        except SystemExit:
            print(f"Error preparing feature branch {new_branch_name}. Skipping to next vulnerability.")
            continue # Try next vulnerability
        
        # Ensure the build is not broken before running the fix agent
        print("\n--- Running Build Before Fix ---", flush=True)
        prefix_build_success, prefix_build_output = run_build_command(build_command, config.REPO_ROOT)
        if not prefix_build_success:
            print("\n❌ Build is broken ❌ -- No fix attempted.")
            print(f"Cleaning up branch: {new_branch_name}")
            run_command(["git", "checkout", config.BASE_BRANCH], check=False)
            run_command(["git", "branch", "-D", new_branch_name], check=False)
            continue # Try next vulnerability instead of exiting
>>>>>>> 901e7795

        # --- Run AI Fix Agent ---
        ai_fix_summary_full = agent_handler.run_ai_fix_agent(
            config.REPO_ROOT, fix_system_prompt, fix_user_prompt
        )
        
        # Check if the fix agent encountered an error
        if ai_fix_summary_full.startswith("Error during AI fix agent execution:"):
            print("Fix agent encountered an unrecoverable error. Skipping this vulnerability.")
            error_message = ai_fix_summary_full[len("Error during AI fix agent execution:"):].strip()
            print(f"Error details: {error_message}")
            sys.exit(1)
            
        # The ai_fix_summary_full variable now directly contains the intended PR body
        # (either extracted from <pr_body> tags by agent_handler or the full agent response).
        # The redundant extraction block previously here has been removed.

        # --- Git and GitHub Operations ---
        print("\n--- Proceeding with Git & GitHub Operations ---", flush=True)
        # Note: Git user config moved to the start of main
<<<<<<< HEAD
=======
        # Branch creation moved before the initial build
>>>>>>> 901e7795

        git_handler.stage_changes()

        if git_handler.check_status(): # Only proceed if changes were detected
            commit_message = git_handler.generate_commit_message(vuln_title, vuln_uuid)
            git_handler.commit_changes(commit_message)
            initial_changed_files = git_handler.get_last_commit_changed_files() # Get files changed by fix agent

            # --- QA Loop ---
            if not config.SKIP_QA_REVIEW and build_command:
                debug_print("Proceeding with QA Review as SKIP_QA_REVIEW is false and BUILD_COMMAND is provided.")
                build_success, final_changed_files, used_build_command, qa_summary_log = qa_handler.run_qa_loop(
                    build_command=build_command,
                    repo_root=config.REPO_ROOT,
                    max_qa_attempts=max_qa_attempts_setting,
                    initial_changed_files=initial_changed_files,
                    formatting_command=formatting_command,
                    qa_system_prompt=qa_system_prompt,
                    qa_user_prompt=qa_user_prompt
                )

                qa_section = "\n\n---\n\n## Review \n\n"

                if used_build_command:
                    qa_section += f"*   **Build Run:** Yes (`{used_build_command}`)\n"

                    if build_success:
                        qa_section += "*   **Final Build Status:** Success ✅\n"
                    else:
                        qa_section += "*   **Final Build Status:** Failure ❌\n"
                else: # Build command wasn't run (either not provided or no changes made)
                    qa_section += "*   **Build Run:** No"
                    if not used_build_command:
                        qa_section += " (BUILD_COMMAND not provided)\n"
                    qa_section += "\n*   **Final Build Status:** Skipped\n" # Simplified status
                
                # Skip PR creation if QA was run and the build is failing
                # or if the QA agent encountered an error (detected by checking qa_summary_log entries)
                if (used_build_command and not build_success) or any(s.startswith("Error during QA agent execution:") for s in qa_summary_log):
                    if any(s.startswith("Error during QA agent execution:") for s in qa_summary_log):
                        print("\n--- Skipping PR creation as QA Agent encountered an error ---")
                    else:
                        print("\n--- Skipping PR creation as QA Agent failed to fix build issues ---")
                    git_handler.cleanup_branch(new_branch_name)
                    continue # Move to the next vulnerability

            else: # QA is skipped
                qa_section = "" # Ensure qa_section is empty if QA is skipped
                if config.SKIP_QA_REVIEW:
                    print("Skipping QA Review based on SKIP_QA_REVIEW setting.")
                elif not build_command:
                    print("Skipping QA Review as no BUILD_COMMAND was provided.")

            # --- Create Pull Request ---
            pr_title = git_handler.generate_pr_title(vuln_title)
            # Use the result from agent_handler.run_ai_fix_agent directly as the base PR body.
            # agent_handler.run_ai_fix_agent is expected to return the PR body content
            # (extracted from <pr_body> tags) or the full agent summary if extraction fails.
            pr_body_base = ai_fix_summary_full
            debug_print("Using agent's output (processed by agent_handler) as PR body base.")

            # --- Push and Create PR ---
            git_handler.push_branch(new_branch_name) # Push the final commit (original or amended)

            label_name, label_desc, label_color = git_handler.generate_label_details(vuln_uuid)
            label_created = git_handler.ensure_label(label_name, label_desc, label_color)
            
            if not label_created:
                print(f"Warning: Could not create GitHub label '{label_name}'. PR will be created without a label.")
                label_name = ""  # Clear label_name to avoid using it in PR creation

            pr_title = git_handler.generate_pr_title(vuln_title)

            updated_pr_body = pr_body_base + qa_section

            try:
                # Set a flag to track if we should try the fallback approach
                pr_creation_success = False
                pr_url = "" # Initialize pr_url
                
                # Try to create the PR using the GitHub CLI
                print("Attempting to create a pull request...")
                pr_url = git_handler.create_pr(pr_title, updated_pr_body, new_branch_name, config.BASE_BRANCH, label_name)
                
                if pr_url:
                    pr_creation_success = True
                    
                    # Extract PR number from PR URL
                    # PR URL format is like: https://github.com/org/repo/pull/123
                    pr_number = None
                    try:
                        # Use a more robust method to extract the PR number
                        
                        pr_match = re.search(r'/pull/(\d+)', pr_url)
                        debug_print(f"Extracting PR number from URL '{pr_url}', match object: {pr_match}")
                        if pr_match:
                            pr_number = int(pr_match.group(1))
                            debug_print(f"Successfully extracted PR number: {pr_number}")
                        else:
                            print(f"Warning: Could not find PR number pattern in URL: {pr_url}", flush=True)
                    except (ValueError, IndexError, AttributeError) as e:
                        print(f"Warning: Could not extract PR number from URL: {pr_url} - Error: {str(e)}", flush=True)
                    
                    # Notify the Remediation backend service about the PR
                    if pr_number is None:
                        pr_number = 1;

                    remediation_notified = contrast_api.notify_remediation_pr_opened(
                        remediation_id=remediation_id,
                        pr_number=pr_number,
                        pr_url=pr_url,
                        contrast_host=config.CONTRAST_HOST,
                        contrast_org_id=config.CONTRAST_ORG_ID,
                        contrast_app_id=config.CONTRAST_APP_ID,
                        contrast_auth_key=config.CONTRAST_AUTHORIZATION_KEY,
                        contrast_api_key=config.CONTRAST_API_KEY
                    )
                    if remediation_notified:
                        print(f"Successfully notified Remediation service about PR for remediation {remediation_id}.", flush=True)
                    else:
                        print(f"Warning: Failed to notify Remediation service about PR for remediation {remediation_id}.", flush=True)
                else:
                    # This case should ideally be handled by create_pr exiting or returning empty
                    # and then the logic below for SKIP_PR_ON_FAILURE would trigger.
                    # However, if create_pr somehow returns without a URL but doesn't cause an exit:
                    print("PR creation did not return a URL. Assuming failure.", flush=True)
                    pr_creation_success = False
                
                if not pr_creation_success:
                    print("\n--- PR creation failed, but changes were pushed to branch ---", flush=True)
                    debug_print(f"Branch name: {new_branch_name}", flush=True)
                    # Always clean up the branch when PR creation fails
                    git_handler.cleanup_branch(new_branch_name)
                    break;
                
                processed_one = True # Mark that we successfully processed one
                print(f"\n--- Successfully processed vulnerability {vuln_uuid}. Continuing to look for next vulnerability... ---")
            except Exception as e:
                print(f"Error creating PR: {e}")
                print("\n--- PR creation failed, but changes were pushed to branch ---")
                debug_print(f"Branch name: {new_branch_name}")
                
                # Always clean up the branch when PR creation fails
                git_handler.cleanup_branch(new_branch_name)
                break;
        else:
            print("Skipping commit, push, and PR creation as no changes were detected by the agent.")
            # Clean up the branch if no changes were made
            git_handler.cleanup_branch(new_branch_name)
            continue # Try the next vulnerability

    # Calculate total runtime
    end_time = datetime.now()
    total_runtime = end_time - start_time
    
    if not processed_one:
        print("\n--- No vulnerabilities were processed in this run (either none found, all skipped, agent made no changes, or runtime limit exceeded). ---")
    else:
        print("\n--- Finished processing vulnerabilities. At least one vulnerability was successfully processed. ---")

    print(f"\n--- Script finished (total runtime: {total_runtime}) ---")

if __name__ == "__main__":
    main()

# %%<|MERGE_RESOLUTION|>--- conflicted
+++ resolved
@@ -88,11 +88,11 @@
     github_repo_url = f"https://github.com/{config.GITHUB_REPOSITORY}"
     debug_print(f"GitHub repository URL: {github_repo_url}")
 
-    # Ensure the build is not broken before running the fix agent
-    print("\n--- Running Build Before Fix ---", flush=True)
+    # Ensure the build is not broken before requesting vulnerabilities
+    print("\n--- Running Build Before Vulns ---", flush=True)
     prevuln_build_success, prevuln_build_output = run_build_command(build_command, config.REPO_ROOT)
     if not prevuln_build_success:
-        print("\n❌ Build is broken ❌ -- No fix attempted.")
+        print("\n❌ Build is broken ❌ -- No vulnerabilities requested.")
         print(f"Build output:\n{prevuln_build_output}")
         sys.exit(1) # Exit if the build is broken, no point in proceeding
     
@@ -151,16 +151,6 @@
 
         print(f"\n\033[0;33m Selected vuln to fix: {vuln_title} \033[0m")
 
-<<<<<<< HEAD
-        # --- Git Branch Setup ---
-        new_branch_name = git_handler.generate_branch_name(remediation_id)
-        try:
-            git_handler.create_branch(new_branch_name)
-        except SystemExit:
-             print(f"Error creating branch {new_branch_name}. Switching back to base branch and cleaning up.")
-             git_handler.cleanup_branch(new_branch_name)
-             continue # Try next vulnerability
-=======
         # Prepare a clean repository state and branch for the fix
         new_branch_name = git_handler.generate_branch_name(remediation_id)
         try:
@@ -174,11 +164,9 @@
         prefix_build_success, prefix_build_output = run_build_command(build_command, config.REPO_ROOT)
         if not prefix_build_success:
             print("\n❌ Build is broken ❌ -- No fix attempted.")
-            print(f"Cleaning up branch: {new_branch_name}")
-            run_command(["git", "checkout", config.BASE_BRANCH], check=False)
-            run_command(["git", "branch", "-D", new_branch_name], check=False)
-            continue # Try next vulnerability instead of exiting
->>>>>>> 901e7795
+            print(f"Build output:\n{prefix_build_output}")
+            git_handler.cleanup_branch(new_branch_name)
+            sys.exit(1) # Exit if the build is broken, no point in proceeding
 
         # --- Run AI Fix Agent ---
         ai_fix_summary_full = agent_handler.run_ai_fix_agent(
@@ -199,10 +187,6 @@
         # --- Git and GitHub Operations ---
         print("\n--- Proceeding with Git & GitHub Operations ---", flush=True)
         # Note: Git user config moved to the start of main
-<<<<<<< HEAD
-=======
-        # Branch creation moved before the initial build
->>>>>>> 901e7795
 
         git_handler.stage_changes()
 
