--- conflicted
+++ resolved
@@ -29,6 +29,7 @@
 from src.smartfix.domains.agents import CodingAgents
 from src.smartfix.domains.agents.coding_agent import CodingAgentStrategy
 from src.smartfix.domains.agents.agent_session import AgentSession, AgentSessionStatus
+from src.smartfix.domains.vulnerability.context import RemediationContext
 
 
 class ExternalCodingAgent(CodingAgentStrategy):
@@ -47,17 +48,108 @@
         self.config = config
         debug_log("Initialized ExternalCodingAgent")
 
-    def remediate(self, context) -> AgentSession:
+    def assemble_issue_body(self, vulnerability_details: dict) -> str:
+        """
+        Assembles a GitHub Issue body from vulnerability details.
+
+        Args:
+            vulnerability_details: Dictionary containing vulnerability information
+
+        Returns:
+            str: Formatted GitHub Issue body for the vulnerability
+        """
+        # Extract key details with safe fallbacks
+        vuln_title = vulnerability_details.get('vulnerabilityTitle', 'Unknown Vulnerability')
+        vuln_uuid = vulnerability_details.get('vulnerabilityUuid', 'Unknown UUID')
+        vuln_rule = vulnerability_details.get('vulnerabilityRuleName', 'Unknown Rule')
+        vuln_severity = vulnerability_details.get('vulnerabilitySeverity', 'Unknown Severity')
+        vuln_status = vulnerability_details.get('vulnerabilityStatus', 'Unknown Status')
+
+        # Get raw values first to check if they're empty
+        raw_overview = vulnerability_details.get('vulnerabilityOverviewStory', '')
+        raw_events = vulnerability_details.get('vulnerabilityEventsSummary', '')
+        raw_http_details = vulnerability_details.get('vulnerabilityHttpRequestDetails', '')
+
+        # Tail large fields to reasonable limits to prevent GitHub's 64k character limit (only if they have content)
+        vuln_overview = tail_string(raw_overview, 8000) if raw_overview.strip() else None
+        vuln_events = tail_string(raw_events, 20000) if raw_events.strip() else None
+        vuln_http_details = tail_string(raw_http_details, 4000) if raw_http_details.strip() else None
+
+        # Start building the issue body
+        contrast_url = (f"https://{self.config.CONTRAST_HOST}/Contrast/static/ng/index.html#/"
+                        f"{self.config.CONTRAST_ORG_ID}/applications/{self.config.CONTRAST_APP_ID}/vulns/{vuln_uuid}")
+
+        issue_body = f"""
+# Contrast AI SmartFix Issue Report
+
+This issue should address a vulnerability identified by the Contrast Security platform (ID: [{vuln_uuid}]({contrast_url})).
+
+# Security Vulnerability: {vuln_title}
+
+## Vulnerability Details
+
+**Rule:** {vuln_rule}
+**Severity:** {vuln_severity}
+**Status:** {vuln_status}  """
+
+        # Add overview section only if content is available
+        if vuln_overview:
+            issue_body += f"""
+
+## Overview
+
+{vuln_overview}"""
+
+        # Add technical details section only if we have event summary or HTTP details
+        if vuln_events or vuln_http_details:
+            issue_body += """
+
+## Technical Details"""
+
+            # Add event summary subsection only if content is available
+            if vuln_events:
+                issue_body += f"""
+
+### Event Summary
+```
+{vuln_events}
+```"""
+
+            # Add HTTP request details subsection only if content is available
+            if vuln_http_details:
+                issue_body += f"""
+
+### HTTP Request Details
+```
+{vuln_http_details}
+```"""
+
+        # Add the action required section
+        issue_body += """
+
+## Action Required
+
+Please review this security vulnerability and implement appropriate fixes to address the identified issue.
+
+**Important:** If you cannot find the vulnerability, then take no actions (corrective or otherwise). Simply report that the vulnerability was not found."""
+
+        debug_log(f"Assembled issue body with {len(issue_body)} characters")
+        return issue_body
+
+    def remediate(self, context: RemediationContext) -> AgentSession:
         """
         Remediate vulnerabilities using external coding agent.
 
         Args:
             context: Remediation context containing vulnerability details
+            vuln_uuid: The vulnerability UUID
+            remediation_id: The remediation ID
+            vuln_title: The vulnerability title
+            issue_body: The issue body content (optional, uses default if not provided)
 
         Returns:
-            AgentSession: Complete remediation session with success status and events
-        """
-        session = AgentSession.from_config(self.config)
+            AgentSession: Complete remediation session with success status and events.
+        """
 
         # Extract vulnerability details from RemediationContext
         vulnerability = context.vulnerability
@@ -66,25 +158,27 @@
         remediation_id = context.remediation_id
         issue_body = getattr(context, 'issue_body', '')
 
+        session = AgentSession.from_config(self.config)
         session.add_event(
             prompt=f"External coding agent ({self.config.CODING_AGENT}) starting remediation",
-            response=f"Processing vulnerability: {vuln_title}"
+            response=f"Processing vulnerability: {vuln_title} (ID: {vuln_uuid})",
         )
 
         try:
-            # Check if this should be handled by SMARTFIX instead
             if hasattr(self.config, 'CODING_AGENT') and self.config.CODING_AGENT == CodingAgents.SMARTFIX.name:
                 debug_log("SMARTFIX agent detected, ExternalCodingAgent should not be used")
                 session.complete_session(
                     status=AgentSessionStatus.ERROR,
-                    pr_body="Wrong agent type - should use SMARTFIX"
+                    pr_body="Wrong agent type - should use SMARTFIX coding agent"
                 )
                 return session
 
-            # === CORE EXTERNAL AGENT LOGIC (moved from generate_fixes()) ===
-
+            # === CORE EXTERNAL AGENT LOGIC ===
             log(f"\n::group::--- Using External Coding Agent ({self.config.CODING_AGENT}) ---")
-            telemetry_handler.update_telemetry("additionalAttributes.codingAgent", "EXTERNAL-COPILOT")
+            telemetry_handler.update_telemetry(
+                "additionalAttributes.codingAgent",
+                f"EXTERNAL-{self.config.CODING_AGENT}"
+            )
 
             # Generate labels and issue details
             vulnerability_label = f"contrast-vuln-id:VULN-{vuln_uuid}"
@@ -93,71 +187,49 @@
 
             if self.config.CODING_AGENT == CodingAgents.CLAUDE_CODE.name:
                 debug_log("CLAUDE_CODE agent detected, tagging @claude in issue title for processing")
-                issue_title = f"@claude fix: {issue_title}"
+                issue_title = f"@claude Fix: {issue_title}"
 
             # Validate issue_body
             if issue_body is None:
-                session.complete_session(
-                    status=AgentSessionStatus.ERROR,
-                    pr_body="Failed to generate issue body"
-                )
                 log(f"Failed to generate issue body for vulnerability id {vuln_uuid}", is_error=True)
                 error_exit(remediation_id, FailureCategory.AGENT_FAILURE.value)
 
             # Use git_handler to find if there's an existing issue with this label
             issue_number = git_handler.find_issue_with_label(vulnerability_label)
 
+            is_existing_issue = False
             if issue_number is None:
                 # Check if this is because Issues are disabled
                 if not git_handler.check_issues_enabled():
-                    session.complete_session(
-                        status=AgentSessionStatus.ERROR,
-                        pr_body="GitHub Issues disabled"
-                    )
                     log("GitHub Issues are disabled for this repository. External coding agent requires Issues to be enabled.", is_error=True)
                     error_exit(remediation_id, FailureCategory.GIT_COMMAND_FAILURE.value)
 
                 debug_log(f"No GitHub issue found with label {vulnerability_label}")
                 issue_number = git_handler.create_issue(issue_title, issue_body, vulnerability_label, remediation_label)
                 if not issue_number:
-                    session.complete_session(
-                        status=AgentSessionStatus.ERROR,
-                        pr_body="Failed to create GitHub issue"
-                    )
                     log(f"Failed to create issue with labels {vulnerability_label}, {remediation_label}", is_error=True)
                     error_exit(remediation_id, FailureCategory.AGENT_FAILURE.value)
             else:
                 debug_log(f"Found existing GitHub issue #{issue_number} with label {vulnerability_label}")
-                if not git_handler.reset_issue(issue_number, remediation_label):
-                    session.complete_session(
-                        status=AgentSessionStatus.ERROR,
-                        pr_body="Failed to reset GitHub issue"
-                    )
+                if not git_handler.reset_issue(issue_number, issue_title, remediation_label):
                     log(f"Failed to reset issue #{issue_number} with labels {vulnerability_label}, {remediation_label}", is_error=True)
                     error_exit(remediation_id, FailureCategory.AGENT_FAILURE.value)
+                is_existing_issue = True
 
             telemetry_handler.update_telemetry("additionalAttributes.externalIssueNumber", issue_number)
 
-            if self.config.CODING_AGENT == CodingAgents.CLAUDE_CODE.name:
-                # temporary short-circuit for Claude until we implement the PR processing logic
-                session.complete_session(
-                    status=AgentSessionStatus.ERROR,
-                    pr_body="Claude processing not implemented"
-                )
-                log("Claude agent processing support is not implemented as of yet so stop processing and log agent failure", is_error=True)
-                telemetry_handler.update_telemetry("resultInfo.prCreated", False)
-                telemetry_handler.update_telemetry("resultInfo.failureReason", "Claude processing not implemented")
-                telemetry_handler.update_telemetry("resultInfo.failureCategory", FailureCategory.AGENT_FAILURE.name)
-                error_exit(remediation_id, FailureCategory.AGENT_FAILURE.value)
+            # Proceed with PR polling for all agent types
 
             # Poll for PR creation by the external agent
-            log(f"Waiting for external agent to create a PR for issue #{issue_number}")
+            log(f"Waiting for external agent to create a PR for issue #{issue_number}, '{issue_title}'")
 
             # Poll for a PR to be created by the external agent (100 attempts, 5 seconds apart = ~8.3 minutes max)
-            pr_info = self._poll_for_pr(issue_number, remediation_id, vulnerability_label, remediation_label, max_attempts=100, sleep_seconds=5)
+            pr_info = self._process_external_coding_agent_run(
+                issue_number, issue_title, remediation_id, vulnerability_label,
+                remediation_label, is_existing_issue, max_attempts=100, sleep_seconds=5
+            )
 
             log("\n::endgroup::")
-
             if pr_info:
                 pr_number = pr_info.get("number")
                 pr_url = pr_info.get("url")
@@ -169,209 +241,33 @@
 
                 session.complete_session(
                     status=AgentSessionStatus.SUCCESS,
-                    pr_body="External agent successfully created PR"
+                    pr_body="External agent successfully created PR",
                 )
-                return session
             else:
-                session.complete_session(
-                    status=AgentSessionStatus.ERROR,
-                    pr_body="External agent failed to create PR"
-                )
                 log("External agent failed to create a PR within the timeout period", is_error=True)
                 telemetry_handler.update_telemetry("resultInfo.prCreated", False)
                 telemetry_handler.update_telemetry("resultInfo.failureReason", "PR creation timeout")
                 telemetry_handler.update_telemetry("resultInfo.failureCategory", FailureCategory.AGENT_FAILURE.name)
-                return session
-
+
+                session.complete_session(
+                    status=AgentSessionStatus.FAILURE,
+                    pr_body="External agent failed to create PR",
+                )
+
+            return session
         except Exception as e:
+            log(f"Error during external agent remediation: {str(e)}", is_error=True)
+            telemetry_handler.update_telemetry("resultInfo.failureReason", str(e))
+            telemetry_handler.update_telemetry("resultInfo.failureCategory", FailureCategory.AGENT_FAILURE.name)
             session.complete_session(
                 status=AgentSessionStatus.ERROR,
-                pr_body=f"External agent error: {str(e)}"
+                pr_body=f"Error during external agent remediation: {str(e)}"
             )
             return session
-
-    def assemble_issue_body(self, vulnerability_details: dict) -> str:
-        """
-        Assembles a GitHub Issue body from vulnerability details.
-
-        Args:
-            vulnerability_details: Dictionary containing vulnerability information
-
-        Returns:
-            str: Formatted GitHub Issue body for the vulnerability
-        """
-        # Extract key details with safe fallbacks
-        vuln_title = vulnerability_details.get('vulnerabilityTitle', 'Unknown Vulnerability')
-        vuln_uuid = vulnerability_details.get('vulnerabilityUuid', 'Unknown UUID')
-        vuln_rule = vulnerability_details.get('vulnerabilityRuleName', 'Unknown Rule')
-        vuln_severity = vulnerability_details.get('vulnerabilitySeverity', 'Unknown Severity')
-        vuln_status = vulnerability_details.get('vulnerabilityStatus', 'Unknown Status')
-
-        # Get raw values first to check if they're empty
-        raw_overview = vulnerability_details.get('vulnerabilityOverviewStory', '')
-        raw_events = vulnerability_details.get('vulnerabilityEventsSummary', '')
-        raw_http_details = vulnerability_details.get('vulnerabilityHttpRequestDetails', '')
-
-        # Tail large fields to reasonable limits to prevent GitHub's 64k character limit (only if they have content)
-        vuln_overview = tail_string(raw_overview, 8000) if raw_overview.strip() else None
-        vuln_events = tail_string(raw_events, 20000) if raw_events.strip() else None
-        vuln_http_details = tail_string(raw_http_details, 4000) if raw_http_details.strip() else None
-
-        # Start building the issue body
-        contrast_url = (f"https://{self.config.CONTRAST_HOST}/Contrast/static/ng/index.html#/"
-                        f"{self.config.CONTRAST_ORG_ID}/applications/{self.config.CONTRAST_APP_ID}/vulns/{vuln_uuid}")
-
-        issue_body = f"""
-# Contrast AI SmartFix Issue Report
-
-This issue should address a vulnerability identified by the Contrast Security platform (ID: [{vuln_uuid}]({contrast_url})).
-
-# Security Vulnerability: {vuln_title}
-
-## Vulnerability Details
-
-**Rule:** {vuln_rule}
-**Severity:** {vuln_severity}
-**Status:** {vuln_status}  """
-
-        # Add overview section only if content is available
-        if vuln_overview:
-            issue_body += f"""
-
-## Overview
-
-{vuln_overview}"""
-
-        # Add technical details section only if we have event summary or HTTP details
-        if vuln_events or vuln_http_details:
-            issue_body += """
-
-## Technical Details"""
-
-            # Add event summary subsection only if content is available
-            if vuln_events:
-                issue_body += f"""
-
-### Event Summary
-```
-{vuln_events}
-```"""
-
-            # Add HTTP request details subsection only if content is available
-            if vuln_http_details:
-                issue_body += f"""
-
-### HTTP Request Details
-```
-{vuln_http_details}
-```"""
-
-        # Add the action required section
-        issue_body += """
-
-## Action Required
-
-Please review this security vulnerability and implement appropriate fixes to address the identified issue.
-
-**Important:** If you cannot find the vulnerability, then take no actions (corrective or otherwise). Simply report that the vulnerability was not found."""
-
-        debug_log(f"Assembled issue body with {len(issue_body)} characters")
-        return issue_body
-
-<<<<<<< HEAD
-    def _poll_for_pr(self, issue_number: int, remediation_id: str, vulnerability_label: str,
-                     remediation_label: str, max_attempts: int = 100, sleep_seconds: int = 5) -> Optional[dict]:
-=======
-    def generate_fixes(self, vuln_uuid: str, remediation_id: str, vuln_title: str, issue_body: str = None) -> bool:
-        """
-        Generate fixes for vulnerabilities.
-
-        Args:
-            vuln_uuid: The vulnerability UUID
-            remediation_id: The remediation ID
-            vuln_title: The vulnerability title
-            issue_body: The issue body content (optional, uses default if not provided)
-
-        Returns:
-            bool: False if the CODING_AGENT is SMARTFIX, True otherwise
-        """
-        if hasattr(self.config, 'CODING_AGENT') and self.config.CODING_AGENT == CodingAgents.SMARTFIX.name:
-            debug_log("SMARTFIX agent detected, ExternalCodingAgent.generate_fixes returning False")
-            return False
-
-        log(f"\n::group::--- Using External Coding Agent ({self.config.CODING_AGENT}) ---")
-        telemetry_handler.update_telemetry("additionalAttributes.codingAgent", "EXTERNAL-COPILOT")
-
-        # Generate labels and issue details
-        vulnerability_label = f"contrast-vuln-id:VULN-{vuln_uuid}"
-        remediation_label = f"smartfix-id:{remediation_id}"
-        issue_title = vuln_title
-
-        if self.config.CODING_AGENT == CodingAgents.CLAUDE_CODE.name:
-            debug_log("CLAUDE_CODE agent detected, tagging @claude in issue title for processing")
-            issue_title = f"@claude Fix: {issue_title}"
-
-        # Use the provided issue_body or fall back to default
-        if issue_body is None:
-            log(f"Failed to generate issue body for vulnerability id {vuln_uuid}", is_error=True)
-            error_exit(remediation_id, FailureCategory.AGENT_FAILURE.value)
-
-        # Use git_handler to find if there's an existing issue with this label
-        issue_number = git_handler.find_issue_with_label(vulnerability_label)
-
-        is_existing_issue = False
-        if issue_number is None:
-            # Check if this is because Issues are disabled
-            if not git_handler.check_issues_enabled():
-                log("GitHub Issues are disabled for this repository. External coding agent requires Issues to be enabled.", is_error=True)
-                error_exit(remediation_id, FailureCategory.GIT_COMMAND_FAILURE.value)
-
-            debug_log(f"No GitHub issue found with label {vulnerability_label}")
-            issue_number = git_handler.create_issue(issue_title, issue_body, vulnerability_label, remediation_label)
-            if not issue_number:
-                log(f"Failed to create issue with labels {vulnerability_label}, {remediation_label}", is_error=True)
-                error_exit(remediation_id, FailureCategory.AGENT_FAILURE.value)
-        else:
-            debug_log(f"Found existing GitHub issue #{issue_number} with label {vulnerability_label}")
-            if not git_handler.reset_issue(issue_number, issue_title, remediation_label):
-                log(f"Failed to reset issue #{issue_number} with labels {vulnerability_label}, {remediation_label}", is_error=True)
-                error_exit(remediation_id, FailureCategory.AGENT_FAILURE.value)
-            is_existing_issue = True
-
-        telemetry_handler.update_telemetry("additionalAttributes.externalIssueNumber", issue_number)
-
-        # Proceed with PR polling for all agent types
-
-        # Poll for PR creation by the external agent
-        log(f"Waiting for external agent to create a PR for issue #{issue_number}, '{issue_title}'")
-
-        # Poll for a PR to be created by the external agent (100 attempts, 5 seconds apart = ~8.3 minutes max)
-        pr_info = self._process_external_coding_agent_run(
-            issue_number, issue_title, remediation_id, vulnerability_label,
-            remediation_label, is_existing_issue, max_attempts=100, sleep_seconds=5
-        )
-
-        log("\n::endgroup::")
-        if pr_info:
-            pr_number = pr_info.get("number")
-            pr_url = pr_info.get("url")
-            log(f"External agent created PR #{pr_number} at {pr_url}")
-            telemetry_handler.update_telemetry("resultInfo.prCreated", True)
-            telemetry_handler.update_telemetry("additionalAttributes.prStatus", "OPEN")
-            telemetry_handler.update_telemetry("additionalAttributes.prNumber", pr_number)
-            telemetry_handler.update_telemetry("additionalAttributes.prUrl", pr_url)
-            return True
-        else:
-            log("External agent failed to create a PR within the timeout period", is_error=True)
-            telemetry_handler.update_telemetry("resultInfo.prCreated", False)
-            telemetry_handler.update_telemetry("resultInfo.failureReason", "PR creation timeout")
-            telemetry_handler.update_telemetry("resultInfo.failureCategory", FailureCategory.AGENT_FAILURE.name)
-            return False
 
     def _process_external_coding_agent_run(self, issue_number: int, issue_title: str, remediation_id: str, vulnerability_label: str,
                                            remediation_label: str, is_existing_issue: bool,
                                            max_attempts: int = 100, sleep_seconds: int = 5) -> Optional[dict]:
->>>>>>> f33844d8
         """
         Poll for a PR to be created by the external agent.
 
@@ -720,4 +616,5 @@
         telemetry_handler.update_telemetry("resultInfo.failureCategory", FailureCategory.AGENT_FAILURE.name)
         error_exit(remediation_id, FailureCategory.AGENT_FAILURE.value)
 
-    # Additional methods will be implemented later+    # Additional methods will be implemented later
+# %%