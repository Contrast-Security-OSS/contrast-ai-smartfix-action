--- conflicted
+++ resolved
@@ -47,14 +47,6 @@
     """Generates a unique branch name based on remediation ID"""
     return f"smartfix/remediation-{remediation_id}"
 
-<<<<<<< HEAD
-def create_branch(branch_name: str):
-    """Creates and checks out a new git branch from the configured base branch."""
-    print(f"Ensuring we're on the base branch ({config.BASE_BRANCH}) first...")
-    run_command(["git", "checkout", config.BASE_BRANCH]) # Ensure we're on the base branch
-    print(f"Creating and checking out new branch: {branch_name}")
-    run_command(["git", "checkout", "-b", branch_name]) # run_command exits on failure
-=======
 def prepare_feature_branch(branch_name: str):
     """Prepares a clean repository state and creates a new feature branch."""
     print("Cleaning workspace and creating new feature branch...")
@@ -74,7 +66,6 @@
     except subprocess.CalledProcessError as e:
         print(f"ERROR: Failed to prepare clean workspace due to a subprocess error: {str(e)}", file=sys.stderr)
         sys.exit(1)  # Exit if we can't properly prepare the workspace
->>>>>>> 901e7795
 
 def stage_changes():
     """Stages all changes in the repository."""
