#!/usr/bin/env python
# -
# #%L
# Contrast AI SmartFix
# %%
# Copyright (C) 2025 Contrast Security, Inc.
# %%
# Contact: support@contrastsecurity.com
# License: Commercial
# NOTICE: This Software and the patented inventions embodied within may only be
# used as part of Contrast Security's commercial offerings. Even though it is
# made available through public repositories, use of this Software is subject to
# the applicable End User Licensing Agreement found at
# https://www.contrastsecurity.com/enduser-terms-0317a or as otherwise agreed
# between Contrast Security and the End User. The Software may not be reverse
# engineered, modified, repackaged, sold, distributed or otherwise used in a
# way not consistent with the End User License Agreement.
# #L%
#

import unittest
import unittest.mock
<<<<<<< HEAD
from unittest.mock import patch
=======
from unittest.mock import patch, MagicMock
import os
>>>>>>> 5b6c9f4c
import json

# Test setup imports (path is set up by conftest.py)
from src.config import get_config, reset_config
from src import git_handler
from src.coding_agents import CodingAgents  # noqa: E402


class TestGitHandler(unittest.TestCase):
    """Tests for functions in git_handler.py"""

    def setUp(self):
        """Set up test environment before each test"""
        reset_config()  # Reset the config singleton

    def tearDown(self):
        """Clean up after each test"""
        reset_config()

        # Reset any mock patchers that might be active
        # This prevents mock state from leaking between tests
        try:
            unittest.mock.patch.stopall()
        except Exception:
            pass  # Ignore errors if no patches active

    @patch('src.git_handler.check_issues_enabled')
    @patch('src.git_handler.run_command')
    @patch('src.git_handler.log')
    @patch('src.git_handler.debug_log')
    def test_find_issue_with_label_found(self, mock_debug_log, mock_log, mock_run_command, mock_check_issues):
        """Test finding an issue with a specific label when the issue exists"""
        # Setup
        label = "test-label"
        mock_response = json.dumps([{"number": 42, "createdAt": "2025-07-21T12:00:00Z"}])
        mock_run_command.return_value = mock_response
        mock_check_issues.return_value = True

        # Initialize config with testing=True
        _ = get_config(testing=True)

        # Execute
        result = git_handler.find_issue_with_label(label)

        # Assert
        mock_check_issues.assert_called_once()
        mock_run_command.assert_called_once()
        self.assertEqual(42, result)
        mock_debug_log.assert_any_call("Found issue #42 with label: test-label")

    @patch('src.git_handler.check_issues_enabled')
    @patch('src.git_handler.run_command')
    @patch('src.git_handler.log')
    @patch('src.git_handler.debug_log')
    def test_find_issue_with_label_not_found(self, mock_debug_log, mock_log, mock_run_command, mock_check_issues):
        """Test finding an issue with a specific label when no issue exists"""
        # Setup
        label = "test-label"
        mock_run_command.return_value = json.dumps([])
        mock_check_issues.return_value = True

        # Initialize config with testing=True
        _ = get_config(testing=True)

        # Execute
        result = git_handler.find_issue_with_label(label)

        # Assert
        mock_check_issues.assert_called_once()
        mock_run_command.assert_called_once()
        self.assertIsNone(result)
        mock_debug_log.assert_any_call("No issues found with label: test-label")

    @patch('src.git_handler.check_issues_enabled')
    @patch('src.git_handler.run_command')
    @patch('src.git_handler.log')
    def test_find_issue_with_label_error(self, mock_log, mock_run_command, mock_check_issues):
        """Test finding an issue with a specific label when an error occurs"""
        # Setup
        label = "test-label"
        mock_run_command.side_effect = Exception("Mock error")
        mock_check_issues.return_value = True

        # Initialize config with testing=True
        _ = get_config(testing=True)

        # Execute
        result = git_handler.find_issue_with_label(label)

        # Assert
        mock_check_issues.assert_called_once()
        mock_run_command.assert_called_once()
        self.assertIsNone(result)
        mock_log.assert_any_call("Error searching for GitHub issue with label: Mock error", is_error=True)

    @patch('src.git_handler.debug_log')
    @patch('src.git_handler.check_issues_enabled')
    @patch('src.git_handler.run_command')
    @patch('src.git_handler.ensure_label')
    @patch('src.git_handler.log')
    def test_create_issue_success(self, mock_log, mock_ensure_label, mock_run_command, mock_check_issues, mock_debug_log):
        """Test creating a GitHub issue when successful"""
        # Setup
        title = "Test Issue Title"
        body = "Test issue body"
        vuln_label = "contrast-vuln-id:VULN-1234"
        remediation_label = "smartfix-id:5678"

        # Mock successful issue creation with URL returned, then successful assignment
        mock_run_command.side_effect = [
            "https://github.com/mock/repo/issues/42",  # Issue creation response
            ""  # Assignment response (empty string indicates success)
        ]
        mock_ensure_label.return_value = True
        mock_check_issues.return_value = True

        # Initialize config with testing=True
        _ = get_config(testing=True)

        # Execute
        result = git_handler.create_issue(title, body, vuln_label, remediation_label)

        # Assert
        mock_check_issues.assert_called_once()
        self.assertEqual(mock_run_command.call_count, 2)  # Should call run_command twice (create + assign)
        self.assertEqual(42, result)  # Should extract issue number 42 from URL
        mock_log.assert_any_call("Successfully created issue: https://github.com/mock/repo/issues/42")
        mock_log.assert_any_call("Issue number extracted: 42")
        mock_debug_log.assert_any_call("Issue assigned to @Copilot")

    @patch('src.git_handler.check_issues_enabled')
    @patch('src.git_handler.run_command')
    @patch('src.git_handler.ensure_label')
    @patch('src.git_handler.log')
    def test_create_issue_failure(self, mock_log, mock_ensure_label, mock_run_command, mock_check_issues):
        """Test creating a GitHub issue when it fails"""
        # Setup
        title = "Test Issue Title"
        body = "Test issue body"
        vuln_label = "contrast-vuln-id:VULN-1234"
        remediation_label = "smartfix-id:5678"

        # Mock failure during issue creation
        mock_run_command.side_effect = Exception("Mock error")
        mock_ensure_label.return_value = True
        mock_check_issues.return_value = True

        # Initialize config with testing=True
        _ = get_config(testing=True)

        # Execute
        result = git_handler.create_issue(title, body, vuln_label, remediation_label)

        # Assert
        mock_check_issues.assert_called_once()
        mock_run_command.assert_called_once()
        self.assertIsNone(result)
        mock_log.assert_any_call("Failed to create GitHub issue: Mock error", is_error=True)

    @patch('src.git_handler.check_issues_enabled')
    @patch('src.git_handler.run_command')
    @patch('src.git_handler.find_open_pr_for_issue')
    @patch('src.git_handler.ensure_label')
    @patch('src.git_handler.log')
    @patch('src.git_handler.debug_log')
    @patch('src.git_handler.config')
    def test_reset_issue_success(self, mock_config, mock_debug_log, mock_log, mock_ensure_label, mock_find_open_pr, mock_run_command, mock_check_issues):
        """Test resetting a GitHub issue when successful"""
        # Setup
        issue_number = 42
        remediation_label = "smartfix-id:5678"

        # Mock that no open PR exists
        mock_find_open_pr.return_value = None
        mock_check_issues.return_value = True

        # Explicitly configure for SMARTFIX agent
        mock_config.CODING_AGENT = CodingAgents.SMARTFIX.name
        mock_config.GITHUB_REPOSITORY = 'mock/repo'

        # Mock successful issue view with labels
        mock_run_command.side_effect = [
            # First call - issue view response
            json.dumps({"labels": [{"name": "contrast-vuln-id:VULN-1234"}, {"name": "smartfix-id:OLD-REM"}]}),
            # Second call - remove label response
            "",
            # Third call - add label response
            "",
            # Fourth call - unassign response
            "",
            # Fifth call - reassign response
            ""
        ]
        mock_ensure_label.return_value = True

        # Initialize config with testing=True
        _ = get_config(testing=True)

        # Execute
        result = git_handler.reset_issue(issue_number, "Test Issue Title", remediation_label)

        # Assert
        mock_check_issues.assert_called_once()
        self.assertEqual(mock_run_command.call_count, 5)  # Should call run_command 5 times
        self.assertTrue(result)
        mock_debug_log.assert_any_call("Removed existing remediation labels from issue #42")
        mock_log.assert_any_call("Added new remediation label to issue #42")
        mock_debug_log.assert_any_call("Reassigned issue #42 to @Copilot")

    @patch('src.git_handler.check_issues_enabled')
    @patch('src.git_handler.find_open_pr_for_issue')
    @patch('src.git_handler.run_command')
    @patch('src.git_handler.log')
    def test_reset_issue_failure(self, mock_log, mock_run_command, mock_find_pr, mock_check_issues):
        """Test resetting a GitHub issue when it fails"""
        # Setup
        issue_number = 42
        remediation_label = "smartfix-id:5678"
        mock_run_command.side_effect = Exception("Mock error")
        mock_find_pr.return_value = None  # No open PR exists
        mock_check_issues.return_value = True

        # Initialize config with testing=True
        _ = get_config(testing=True)

        # Execute
        result = git_handler.reset_issue(issue_number, "Test Issue Title", remediation_label)

        # Assert
        mock_check_issues.assert_called_once()
        mock_run_command.assert_called_once()
        self.assertFalse(result)
        mock_log.assert_any_call("Failed to reset issue #42: Mock error", is_error=True)

    @patch('src.git_handler.find_open_pr_for_issue')
    @patch('src.git_handler.log')
    def test_reset_issue_with_open_pr(self, mock_log, mock_find_open_pr):
        """Test resetting a GitHub issue when an open PR exists"""
        # Setup
        issue_number = 42
        remediation_label = "smartfix-id:5678"

        # Mock that an open PR exists
        mock_find_open_pr.return_value = {
            "number": 123,
            "url": "https://github.com/mock/repo/pull/123",
            "title": "Fix for issue #42"
        }

        # Initialize config with testing=True
        _ = get_config(testing=True)

        # Execute
        result = git_handler.reset_issue(issue_number, "Test Issue Title", remediation_label)

        # Assert
        mock_find_open_pr.assert_called_once_with(issue_number, "Test Issue Title")
        self.assertFalse(result)
        mock_log.assert_any_call(
            "Cannot reset issue #42 because it has an open PR #123: https://github.com/mock/repo/pull/123",
            is_error=True
        )

    @patch('src.git_handler.check_issues_enabled')
    @patch('src.git_handler.run_command')
    @patch('src.git_handler.find_open_pr_for_issue')
    @patch('src.git_handler.ensure_label')
    @patch('src.git_handler.log')
    @patch('src.git_handler.debug_log')
    @patch('src.git_handler.config')
    def test_reset_issue_claude_code(self, mock_config, mock_debug_log, mock_log, mock_ensure_label, mock_find_open_pr, mock_run_command, mock_check_issues):
        """Test resetting a GitHub issue when using Claude Code agent"""
        # Setup
        issue_number = 42
        remediation_label = "smartfix-id:5678"

        # Mock that no open PR exists
        mock_find_open_pr.return_value = None
        mock_check_issues.return_value = True

        # Configure the mock to use CLAUDE_CODE
        mock_config.CODING_AGENT = CodingAgents.CLAUDE_CODE.name
        mock_config.GITHUB_REPOSITORY = 'mock/repo'

        # Mock successful issue view with labels and other API calls
        mock_run_command.side_effect = [
            # First call - issue view response
            json.dumps({"labels": [{"name": "contrast-vuln-id:VULN-1234"}, {"name": "smartfix-id:OLD-REM"}]}),
            # Second call - remove label response
            "",
            # Third call - add label response
            "",
            # Fourth call - comment with @claude tag
            ""
        ]
        mock_ensure_label.return_value = True

        # Execute
        result = git_handler.reset_issue(issue_number, "Test Issue Title", remediation_label)

        # Assert
        mock_check_issues.assert_called_once()
        self.assertEqual(mock_run_command.call_count, 4)  # Should call run_command 4 times (view, remove label, add label, add comment)
        self.assertTrue(result)

        # Check that Claude-specific logic was executed
        mock_debug_log.assert_any_call("Claude code agent detected need to add a comment and tag @claude for reprocessing")
        mock_log.assert_any_call(f"Added new comment tagging @claude to issue #{issue_number}")

        # Verify the comment command
        comment_command_call = mock_run_command.call_args_list[3]
        comment_command = comment_command_call[0][0]

        # Verify command structure
        self.assertEqual(comment_command[0], "gh")
        self.assertEqual(comment_command[1], "issue")
        self.assertEqual(comment_command[2], "comment")
<<<<<<< HEAD
        self.assertEqual(comment_command[5], str(issue_number))
=======
        self.assertEqual(comment_command[3], str(issue_number))
>>>>>>> 5b6c9f4c

        # Verify comment body contains '@claude' and the remediation label
        comment_body = comment_command[-1]
        self.assertIn("@claude", comment_body)
        self.assertIn(remediation_label, comment_body)

    @patch('src.git_handler.check_issues_enabled')
    @patch('src.git_handler.run_command')
    @patch('src.git_handler.find_open_pr_for_issue')
    @patch('src.git_handler.ensure_label')
    @patch('src.git_handler.log')
    @patch('src.git_handler.config')
    def test_reset_issue_claude_code_error(self, mock_config, mock_log, mock_ensure_label, mock_find_open_pr, mock_run_command, mock_check_issues):
        """Test resetting a GitHub issue when using Claude Code agent but an error occurs"""
        # Setup
        issue_number = 42
        remediation_label = "smartfix-id:5678"

        # Mock that no open PR exists
        mock_find_open_pr.return_value = None
        mock_check_issues.return_value = True

        # Configure the mock to use CLAUDE_CODE
        mock_config.CODING_AGENT = CodingAgents.CLAUDE_CODE.name
        mock_config.GITHUB_REPOSITORY = 'mock/repo'

        # Mock successful label operations but comment command fails
        mock_run_command.side_effect = [
            # First call - issue view response
            json.dumps({"labels": [{"name": "contrast-vuln-id:VULN-1234"}, {"name": "smartfix-id:OLD-REM"}]}),
            # Second call - remove label response
            "",
            # Third call - add label response
            "",
            # Fourth call - comment command fails
            Exception("Failed to comment")
        ]
        mock_ensure_label.return_value = True

        # Execute
        result = git_handler.reset_issue(issue_number, "Test Issue Title", remediation_label)

        # Assert
        mock_check_issues.assert_called_once()
        self.assertEqual(mock_run_command.call_count, 4)  # Should still call run_command 4 times
        self.assertFalse(result)  # Should return False due to the error

        # Verify error was logged
        mock_log.assert_any_call(f"Failed to reset issue #{issue_number}: Failed to comment", is_error=True)

    @patch('src.git_handler.run_command')
    @patch('src.git_handler.debug_log')
    @patch('src.git_handler.log')
    def test_find_open_pr_for_issue_found(self, mock_log, mock_debug_log, mock_run_command):
        """Test finding a PR for an issue when the PR exists"""
        # Setup
        issue_number = 42
        pr_data = [
            {
                "number": 123,
                "url": "https://github.com/mock/repo/pull/123",
                "title": "Fix bug for issue #42",
                "headRefName": "copilot/fix-42",
                "baseRefName": "main",
                "state": "OPEN"
            }
        ]
        mock_run_command.return_value = json.dumps(pr_data)

        # Initialize config with testing=True
        _ = get_config(testing=True)

        # Execute
        result = git_handler.find_open_pr_for_issue(issue_number, "Test Issue Title")

        # Assert
        self.assertEqual(result, pr_data[0])
        mock_run_command.assert_called_once()
        mock_debug_log.assert_any_call("Searching for open PR related to issue #42")
        mock_log.assert_any_call("Found open PR #123 for issue #42: Fix bug for issue #42")

    @patch('src.git_handler.run_command')
    @patch('src.git_handler.debug_log')
    @patch('src.git_handler.log')
    def test_find_open_pr_for_issue_not_found(self, mock_log, mock_debug_log, mock_run_command):
        """Test finding a PR for an issue when no PR exists"""
        # Setup
        issue_number = 42
        mock_run_command.return_value = "[]"

        # Initialize config with testing=True
        _ = get_config(testing=True)

        # Execute
        result = git_handler.find_open_pr_for_issue(issue_number, "Test Issue Title")

        # Assert
        self.assertIsNone(result)
        # The modified find_open_pr_for_issue function now makes up to 3 calls to run_command
        # First for Copilot branch pattern, second for Claude branch pattern, and third for Copilot title pattern if the first two fail
        self.assertLessEqual(mock_run_command.call_count, 3)
        mock_debug_log.assert_any_call("Searching for open PR related to issue #42")
        mock_debug_log.assert_any_call("No open PRs found for issue #42 with either Copilot or Claude branch pattern")

    @patch('src.git_handler.debug_log')
    @patch('src.git_handler.run_command')
    @patch('src.git_handler.log')
    def test_find_open_pr_for_issue_error(self, mock_log, mock_run_command, mock_debug_log):
        """Test finding a PR for an issue when an error occurs"""
        # Setup
        issue_number = 42
        mock_run_command.side_effect = Exception("Mock error")

        # Initialize config with testing=True
        _ = get_config(testing=True)

        # Execute
        result = git_handler.find_open_pr_for_issue(issue_number, "Test Issue Title")

        # Assert
        self.assertIsNone(result)
        mock_run_command.assert_called_once()
        mock_debug_log.assert_any_call("Searching for open PR related to issue #42")
        mock_log.assert_any_call("Error searching for PRs related to issue #42: Mock error", is_error=True)

    @patch('src.git_handler.config')
    @patch('src.git_handler.ensure_label')
    @patch('src.git_handler.run_command')
    @patch('src.git_handler.log')
    @patch('src.git_handler.debug_log')
    def test_add_labels_to_pr_success(self, mock_debug_log, mock_log, mock_run_command, mock_ensure_label, mock_config):
        """Test successfully adding labels to a PR"""
        # Setup
        pr_number = 123
        labels = ["contrast-vuln-id:VULN-12345", "smartfix-id:remediation-67890"]
        mock_ensure_label.return_value = True
        mock_run_command.return_value = ""  # Successful command returns empty string

        # Mock config to use test repository
        mock_config.GITHUB_REPOSITORY = "mock/repo"

        # Initialize config with testing=True
        _ = get_config(testing=True)

        # Execute
        result = git_handler.add_labels_to_pr(pr_number, labels)

        # Assert
        self.assertTrue(result)

        # Verify ensure_label was called for each label with correct parameters
        expected_ensure_calls = [
            unittest.mock.call("contrast-vuln-id:VULN-12345", "Vulnerability identified by Contrast", "ff0000"),
            unittest.mock.call("smartfix-id:remediation-67890", "Remediation ID for Contrast vulnerability", "0075ca")
        ]
        mock_ensure_label.assert_has_calls(expected_ensure_calls, any_order=True)

        # Verify run_command was called with correct gh pr edit command
        mock_run_command.assert_called_once()
        call_args = mock_run_command.call_args[0][0]  # First argument (command list)
        self.assertEqual(call_args[0:5], ["gh", "pr", "edit", "--repo", "mock/repo"])
        self.assertEqual(call_args[5], "123")
        self.assertEqual(call_args[6:8], ["--add-label", "contrast-vuln-id:VULN-12345,smartfix-id:remediation-67890"])

        mock_log.assert_any_call("Adding labels to PR #123: ['contrast-vuln-id:VULN-12345', 'smartfix-id:remediation-67890']")
        mock_log.assert_any_call("Successfully added labels to PR #123: ['contrast-vuln-id:VULN-12345', 'smartfix-id:remediation-67890']")

    def test_extract_issue_number_from_branch_copilot_success(self):
        """Test extracting issue number from valid copilot branch name"""
        # Test cases with valid Copilot branch names
        test_cases = [
            ("copilot/fix-123", 123),
            ("copilot/fix-1", 1),
            ("copilot/fix-999999", 999999),
            ("copilot/fix-42", 42),
        ]

        for branch_name, expected_issue_number in test_cases:
            with self.subTest(branch_name=branch_name):
                result = git_handler.extract_issue_number_from_branch(branch_name)
                self.assertEqual(result, expected_issue_number)

    def test_extract_issue_number_from_branch_claude_success(self):
        """Test extracting issue number from valid Claude Code branch name"""
        # Test cases with valid Claude Code branch names - format: claude/issue-<issue_number>-YYYYMMDD-HHMM
        test_cases = [
            ("claude/issue-123-20250908-1723", 123),
            ("claude/issue-1-20250909-0930", 1),
            ("claude/issue-999999-20251010-0800", 999999),
            ("claude/issue-75-20250725-1212", 75),
        ]

        for branch_name, expected_issue_number in test_cases:
            with self.subTest(branch_name=branch_name):
                result = git_handler.extract_issue_number_from_branch(branch_name)
                self.assertEqual(result, expected_issue_number)

    def test_extract_issue_number_from_branch_invalid(self):
        """Test extracting issue number from invalid branch names"""
        # Test cases with invalid branch names
        invalid_branches = [
            "main",                              # Wrong branch name
            "feature/new-feature",               # Wrong branch name
            "copilot/fix-",                      # Missing issue number
            "copilot/fix-abc",                   # Non-numeric issue number
            "copilot/fix-123abc",                # Invalid format
            "copilot/fix-123-extra",             # Extra parts
            "claude/issue-",                     # Missing issue number
            "claude/issue-abc-20250908-1723",    # Non-numeric issue number
            "claude/issue-123-20250908",         # Missing time part
            "claude/issue-123-YYYYMMDD-HHMM",    # Literal date placeholder
            "claude/issue-123-20250908-172",     # Incomplete time format
            "claude/issue-123-202509081723",     # No hyphen separator
            "smartfix/remediation-123",          # Different prefix
            "",                                  # Empty string
        ]

        for branch_name in invalid_branches:
            with self.subTest(branch_name=branch_name):
                result = git_handler.extract_issue_number_from_branch(branch_name)
                self.assertIsNone(result)

    def test_extract_issue_number_from_branch_edge_cases(self):
        """Test edge cases for extracting issue number from branch name"""
        # Test edge cases
        edge_cases = [
            ("copilot/fix-2147483647", 2147483647),   # Large number (max 32-bit int) - Copilot
            ("claude/issue-2147483647-20250908-1723", 2147483647),  # Large number (max 32-bit int) - Claude
        ]

        for branch_name, expected_issue_number in edge_cases:
            with self.subTest(branch_name=branch_name):
                result = git_handler.extract_issue_number_from_branch(branch_name)
                self.assertEqual(result, expected_issue_number)

    @patch('src.git_handler.ensure_label')
    @patch('src.git_handler.run_command')
    @patch('src.git_handler.log')
    @patch('src.git_handler.debug_log')
    def test_add_labels_to_pr_empty_labels(self, mock_debug_log, mock_log, mock_run_command, mock_ensure_label):
        """Test adding empty labels list to a PR"""
        # Setup
        pr_number = 123
        labels = []

        # Initialize config with testing=True
        _ = get_config(testing=True)

        # Execute
        result = git_handler.add_labels_to_pr(pr_number, labels)

        # Assert
        self.assertTrue(result)
        mock_ensure_label.assert_not_called()
        mock_run_command.assert_not_called()
        mock_debug_log.assert_called_with("No labels provided to add to PR")

    @patch('src.git_handler.ensure_label')
    @patch('src.git_handler.run_command')
    @patch('src.git_handler.log')
    @patch('src.git_handler.debug_log')
    def test_add_labels_to_pr_with_custom_label(self, mock_debug_log, mock_log, mock_run_command, mock_ensure_label):
        """Test adding labels including a custom label type"""
        # Setup
        pr_number = 456
        labels = ["contrast-vuln-id:VULN-99999", "custom-label"]
        mock_ensure_label.return_value = True
        mock_run_command.return_value = ""

        # Initialize config with testing=True
        _ = get_config(testing=True)

        # Execute
        result = git_handler.add_labels_to_pr(pr_number, labels)

        # Assert
        self.assertTrue(result)

        # Verify ensure_label was called with correct parameters for different label types
        expected_ensure_calls = [
            unittest.mock.call("contrast-vuln-id:VULN-99999", "Vulnerability identified by Contrast", "ff0000"),
            unittest.mock.call("custom-label", "Label added by Contrast AI SmartFix", "cccccc")
        ]
        mock_ensure_label.assert_has_calls(expected_ensure_calls, any_order=True)

    @patch('src.git_handler.ensure_label')
    @patch('src.git_handler.run_command')
    @patch('src.git_handler.log')
    @patch('src.git_handler.debug_log')
    def test_add_labels_to_pr_command_failure(self, mock_debug_log, mock_log, mock_run_command, mock_ensure_label):
        """Test adding labels to a PR when the gh command fails"""
        # Setup
        pr_number = 789
        labels = ["test-label"]
        mock_ensure_label.return_value = True
        mock_run_command.side_effect = Exception("Command failed")

        # Initialize config with testing=True
        _ = get_config(testing=True)

        # Execute
        result = git_handler.add_labels_to_pr(pr_number, labels)

        # Assert
        self.assertFalse(result)
        mock_ensure_label.assert_called_once_with("test-label", "Label added by Contrast AI SmartFix", "cccccc")
        mock_run_command.assert_called_once()
        mock_log.assert_any_call("Adding labels to PR #789: ['test-label']")
        mock_log.assert_any_call("Failed to add labels to PR #789: Command failed", is_error=True)

    @patch('src.git_handler.run_command')
    @patch('src.git_handler.get_gh_env')
    @patch('src.git_handler.debug_log')
    def test_get_pr_changed_files_count_success(self, mock_debug_log, mock_get_gh_env, mock_run_command):
        """Test get_pr_changed_files_count when gh command succeeds"""
        from src.config import get_config

        # Setup
        mock_get_gh_env.return_value = {'GITHUB_TOKEN': 'mock-token'}
        mock_run_command.return_value = "3"

        # Initialize config with testing=True
        _ = get_config(testing=True)

        # Execute
        result = git_handler.get_pr_changed_files_count(123)

        # Assert
        self.assertEqual(result, 3)
        mock_run_command.assert_called_once_with(
            ['gh', 'pr', 'view', '123', '--json', 'changedFiles', '--jq', '.changedFiles'],
            env={'GITHUB_TOKEN': 'mock-token'},
            check=False
        )
        mock_debug_log.assert_called_with("PR 123 has 3 changed files")

    @patch('src.git_handler.run_command')
    @patch('src.git_handler.get_gh_env')
    @patch('src.git_handler.debug_log')
    def test_get_pr_changed_files_count_zero_files(self, mock_debug_log, mock_get_gh_env, mock_run_command):
        """Test get_pr_changed_files_count when PR has zero changed files"""
        from src.config import get_config

        # Setup
        mock_get_gh_env.return_value = {'GITHUB_TOKEN': 'mock-token'}
        mock_run_command.return_value = "0"

        # Initialize config with testing=True
        _ = get_config(testing=True)

        # Execute
        result = git_handler.get_pr_changed_files_count(456)

        # Assert
        self.assertEqual(result, 0)
        mock_debug_log.assert_called_with("PR 456 has 0 changed files")

    @patch('src.git_handler.run_command')
    @patch('src.git_handler.get_gh_env')
    @patch('src.git_handler.debug_log')
    def test_get_pr_changed_files_count_command_failure(self, mock_debug_log, mock_get_gh_env, mock_run_command):
        """Test get_pr_changed_files_count when gh command fails"""
        from src.config import get_config

        # Setup
        mock_get_gh_env.return_value = {'GITHUB_TOKEN': 'mock-token'}
        mock_run_command.return_value = None

        # Initialize config with testing=True
        _ = get_config(testing=True)

        # Execute
        result = git_handler.get_pr_changed_files_count(789)

        # Assert
        self.assertEqual(result, -1)
        mock_debug_log.assert_called_with("Failed to get changed files count for PR 789")

    @patch('src.git_handler.run_command')
    @patch('src.git_handler.get_gh_env')
    @patch('src.git_handler.debug_log')
    def test_get_pr_changed_files_count_invalid_response(self, mock_debug_log, mock_get_gh_env, mock_run_command):
        """Test get_pr_changed_files_count when gh returns invalid data"""
        from src.config import get_config

        # Setup
        mock_get_gh_env.return_value = {'GITHUB_TOKEN': 'mock-token'}
        mock_run_command.return_value = "invalid_number"

        # Initialize config with testing=True
        _ = get_config(testing=True)

        # Execute
        result = git_handler.get_pr_changed_files_count(101112)

        # Assert
        self.assertEqual(result, -1)
        mock_debug_log.assert_called_with("Invalid response from gh command for PR 101112: invalid_number")

    @patch('src.git_handler.run_command')
    @patch('src.git_handler.get_gh_env')
    @patch('src.git_handler.debug_log')
    def test_get_pr_changed_files_count_exception(self, mock_debug_log, mock_get_gh_env, mock_run_command):
        """Test get_pr_changed_files_count when an exception occurs"""
        from src.config import get_config

        # Setup
        mock_get_gh_env.return_value = {'GITHUB_TOKEN': 'mock-token'}
        mock_run_command.side_effect = Exception("Network error")

        # Initialize config with testing=True
        _ = get_config(testing=True)

        # Execute
        result = git_handler.get_pr_changed_files_count(131415)

        # Assert
        self.assertEqual(result, -1)
        mock_debug_log.assert_called_with("Error getting changed files count for PR 131415: Network error")

    @patch('src.git_handler.config')
    @patch('src.git_handler.run_command')
    @patch('src.git_handler.get_gh_env')
    @patch('src.git_handler.debug_log')
    def test_check_issues_enabled_success(self, mock_debug_log, mock_get_gh_env, mock_run_command, mock_config):
        """Test check_issues_enabled when Issues are enabled"""
        # Setup
        mock_config.GITHUB_REPOSITORY = 'mock/repo-for-testing'
        mock_get_gh_env.return_value = {'GITHUB_TOKEN': 'mock-token'}
        mock_run_command.return_value = "[]"  # Empty list indicates success

        # Execute
        result = git_handler.check_issues_enabled()

        # Assert
        self.assertTrue(result)
        mock_run_command.assert_called_once_with(
            ['gh', 'issue', 'list', '--repo', 'mock/repo-for-testing', '--limit', '1'],
            env={'GITHUB_TOKEN': 'mock-token'},
            check=False
        )
        mock_debug_log.assert_called_with("GitHub Issues are enabled for this repository")

    @patch('src.git_handler.run_command')
    @patch('src.git_handler.get_gh_env')
    @patch('src.git_handler.debug_log')
    def test_check_issues_enabled_disabled(self, mock_debug_log, mock_get_gh_env, mock_run_command):
        """Test check_issues_enabled when Issues are disabled"""
        from src.config import get_config

        # Setup
        mock_get_gh_env.return_value = {'GITHUB_TOKEN': 'mock-token'}
        mock_run_command.return_value = None  # None indicates command failed

        # Initialize config with testing=True
        _ = get_config(testing=True)

        # Execute
        result = git_handler.check_issues_enabled()

        # Assert
        self.assertFalse(result)
        mock_debug_log.assert_called_with("GitHub Issues appear to be disabled for this repository")

    @patch('src.git_handler.run_command')
    @patch('src.git_handler.get_gh_env')
    @patch('src.git_handler.debug_log')
    def test_check_issues_enabled_exception_issues_disabled(self, mock_debug_log, mock_get_gh_env, mock_run_command):
        """Test check_issues_enabled when exception contains 'issues are disabled'"""
        from src.config import get_config

        # Setup
        mock_get_gh_env.return_value = {'GITHUB_TOKEN': 'mock-token'}
        mock_run_command.side_effect = Exception("Issues are disabled for this repo")

        # Initialize config with testing=True
        _ = get_config(testing=True)

        # Execute
        result = git_handler.check_issues_enabled()

        # Assert
        self.assertFalse(result)
        mock_debug_log.assert_called_with("GitHub Issues are disabled for this repository")

    @patch('src.git_handler.run_command')
    @patch('src.git_handler.get_gh_env')
    @patch('src.git_handler.debug_log')
    def test_check_issues_enabled_exception_other_error(self, mock_debug_log, mock_get_gh_env, mock_run_command):
        """Test check_issues_enabled when exception is not related to disabled Issues"""
        from src.config import get_config

        # Setup
        mock_get_gh_env.return_value = {'GITHUB_TOKEN': 'mock-token'}
        mock_run_command.side_effect = Exception("Network error")

        # Initialize config with testing=True
        _ = get_config(testing=True)

        # Execute
        result = git_handler.check_issues_enabled()

        # Assert
        self.assertTrue(result)
        mock_debug_log.assert_called_with("Error checking if Issues are enabled, assuming they are: Network error")

    @patch('src.git_handler.check_issues_enabled')
    @patch('src.git_handler.run_command')
    @patch('src.git_handler.log')
    @patch('src.git_handler.debug_log')
    def test_find_issue_with_label_issues_disabled(self, mock_debug_log, mock_log, mock_run_command, mock_check_issues):
        """Test finding an issue when Issues are disabled"""
        from src.config import get_config

        # Setup
        label = "test-label"
        mock_check_issues.return_value = False

        # Initialize config with testing=True
        _ = get_config(testing=True)

        # Execute
        result = git_handler.find_issue_with_label(label)

        # Assert
        self.assertIsNone(result)
        mock_check_issues.assert_called_once()
        mock_run_command.assert_not_called()
        mock_log.assert_any_call("GitHub Issues are disabled for this repository. Cannot search for issues.", is_error=True)

    @patch('src.git_handler.check_issues_enabled')
    @patch('src.git_handler.ensure_label')
    @patch('src.git_handler.run_command')
    @patch('src.git_handler.log')
    def test_create_issue_issues_disabled(self, mock_log, mock_run_command, mock_ensure_label, mock_check_issues):
        """Test creating an issue when Issues are disabled"""
        from src.config import get_config

        # Setup
        title = "Test Issue Title"
        body = "Test issue body"
        vuln_label = "contrast-vuln-id:VULN-1234"
        remediation_label = "smartfix-id:5678"
        mock_check_issues.return_value = False

        # Initialize config with testing=True
        _ = get_config(testing=True)

        # Execute
        result = git_handler.create_issue(title, body, vuln_label, remediation_label)

        # Assert
        self.assertIsNone(result)
        mock_check_issues.assert_called_once()
        mock_ensure_label.assert_not_called()
        mock_run_command.assert_not_called()
        mock_log.assert_any_call("GitHub Issues are disabled for this repository. Cannot create issue.", is_error=True)

    @patch('src.git_handler.check_issues_enabled')
    @patch('src.git_handler.find_open_pr_for_issue')
    @patch('src.git_handler.log')
    def test_reset_issue_issues_disabled(self, mock_log, mock_find_open_pr, mock_check_issues):
        """Test resetting an issue when Issues are disabled"""
        from src.config import get_config

        # Setup
        issue_number = 42
        remediation_label = "smartfix-id:5678"
        mock_check_issues.return_value = False

        # Initialize config with testing=True
        _ = get_config(testing=True)

        # Execute
        result = git_handler.reset_issue(issue_number, "Test Issue Title", remediation_label)

        # Assert
        self.assertFalse(result)
        mock_check_issues.assert_called_once()
        mock_find_open_pr.assert_not_called()
        mock_log.assert_any_call("GitHub Issues are disabled for this repository. Cannot reset issue.", is_error=True)

    @patch('src.git_handler.run_command')
    @patch('src.git_handler.get_gh_env')
    @patch('src.git_handler.debug_log')
    @patch('src.git_handler.log')
    def test_get_issue_comments_success(self, mock_log, mock_debug_log, mock_get_gh_env, mock_run_command):
        """Test getting comments from an issue when successful"""
        # Setup
        issue_number = 94
        mock_get_gh_env.return_value = {'GITHUB_TOKEN': 'mock-token'}

        # Sample JSON response based on example provided
        comment_data = [
            {
                "author": {
                    "login": "claude"
                },
                "authorAssociation": "NONE",
                "body": (
                    "Claude Code is working… "
                    "<img src=\"https://github.com/user-attachments/assets/5ac382c7-e004-429b-8e35-7feb3e8f9c6f\" "
                    "width=\"14px\" height=\"14px\" style=\"vertical-align: middle; margin-left: 4px;\" />\n\n"
                    "I'll analyze this and get back to you.\n\n"
                    "[View job run](https://github.com/dougj-contrast/django_vuln/actions/runs/17774252155)"
                ),
                "createdAt": "2025-09-16T17:40:22Z",
                "id": "IC_kwDOPOy2L87ErgSF",
                "includesCreatedEdit": False,
                "isMinimized": False,
                "minimizedReason": "",
                "reactionGroups": [],
                "url": "https://github.com/dougj-contrast/django_vuln/issues/94#issuecomment-3299738757",
                "viewerDidAuthor": False
            }
        ]

        # Mock the response from gh command
        mock_run_command.return_value = json.dumps(comment_data)

        # Initialize config with testing=True
        _ = get_config(testing=True)

        # Execute
        result = git_handler.get_issue_comments(issue_number, "claude")

        # Assert
        self.assertEqual(result, comment_data)
        mock_run_command.assert_called_once()

        # Verify the command was constructed correctly
        command = mock_run_command.call_args[0][0]
        self.assertEqual(command[0:3], ["gh", "issue", "view"])
        self.assertEqual(command[3], "94")
        self.assertTrue('--json' in command)
        self.assertTrue('--jq' in command)

        # Verify the jq filter contains author.login == "claude"
        jq_index = command.index('--jq') + 1
        self.assertIn('author.login == "claude"', command[jq_index])
        self.assertIn('sort_by(.createdAt) | reverse', command[jq_index])

        mock_debug_log.assert_any_call("Getting comments for issue #94 and author: claude")
        mock_debug_log.assert_any_call("Found 1 comments on issue #94")

    @patch('src.git_handler.run_command')
    @patch('src.git_handler.get_gh_env')
    @patch('src.git_handler.debug_log')
    @patch('src.git_handler.log')
    def test_get_issue_comments_no_comments(self, mock_log, mock_debug_log, mock_get_gh_env, mock_run_command):
        """Test getting comments from an issue when no comments are found"""
        # Setup
        issue_number = 42
        mock_get_gh_env.return_value = {'GITHUB_TOKEN': 'mock-token'}

        # Mock responses for the case where no comments are found
        test_cases = ["[]", "null", ""]

        for response in test_cases:
            with self.subTest(response=response):
                mock_run_command.return_value = response

                # Initialize config with testing=True
                _ = get_config(testing=True)

                # Execute
                result = git_handler.get_issue_comments(issue_number, "claude")

                # Assert
                self.assertEqual(result, [])
                mock_debug_log.assert_any_call(f"No comments found for issue #{issue_number}")
                mock_debug_log.assert_any_call(f"Getting comments for issue #{issue_number} and author: claude")

    @patch('src.git_handler.run_command')
    @patch('src.git_handler.get_gh_env')
    @patch('src.git_handler.debug_log')
    @patch('src.git_handler.log')
    def test_get_issue_comments_json_error(self, mock_log, mock_debug_log, mock_get_gh_env, mock_run_command):
        """Test getting comments from an issue when JSON parsing error occurs"""
        # Setup
        issue_number = 42
        mock_get_gh_env.return_value = {'GITHUB_TOKEN': 'mock-token'}

        # Mock invalid JSON response
        mock_run_command.return_value = "{invalid json}"

        # Initialize config with testing=True
        _ = get_config(testing=True)

        # Execute
        result = git_handler.get_issue_comments(issue_number, "claude")

        # Assert
        self.assertEqual(result, [])
        mock_run_command.assert_called_once()
        mock_debug_log.assert_any_call(f"Getting comments for issue #{issue_number} and author: claude")
        # Use assertIn rather than assert_any_call to check for partial match
        # since the actual error message includes JSON exception details
        log_calls = [call_item[0][0] for call_item in mock_log.call_args_list if call_item[1].get('is_error', False)]
        self.assertTrue(any("Could not parse JSON output from gh issue view:" in msg for msg in log_calls))
        self.assertTrue(any("{invalid json}" in msg for msg in log_calls))

    @patch('src.git_handler.run_command')
    @patch('src.git_handler.get_gh_env')
    @patch('src.git_handler.debug_log')
    @patch('src.git_handler.log')
    def test_get_issue_comments_exception(self, mock_log, mock_debug_log, mock_get_gh_env, mock_run_command):
        """Test getting comments from an issue when an exception occurs"""
        # Setup
        issue_number = 42
        mock_get_gh_env.return_value = {'GITHUB_TOKEN': 'mock-token'}

        # Mock exception when running command
        mock_run_command.side_effect = Exception("Command failed")

        # Initialize config with testing=True
        _ = get_config(testing=True)

        # Execute
        result = git_handler.get_issue_comments(issue_number, "claude")

        # Assert
        self.assertEqual(result, [])
        mock_run_command.assert_called_once()
        mock_debug_log.assert_any_call(f"Getting comments for issue #{issue_number} and author: claude")
        mock_log.assert_any_call(f"Error getting comments for issue #{issue_number}: Command failed", is_error=True)

    @patch('src.git_handler.run_command')
    @patch('src.git_handler.get_gh_env')
    @patch('src.git_handler.log')
    @patch('src.git_handler.config')
    def test_watch_github_action_run_success(self, mock_config, mock_log, mock_get_gh_env, mock_run_command):
        """Test watching a GitHub action run that completes successfully"""
        # Setup
        run_id = 12345
        mock_get_gh_env.return_value = {'GITHUB_TOKEN': 'mock-token'}
        mock_config.GITHUB_REPOSITORY = 'mock/repo'
        mock_run_command.return_value = "Run completed successfully"  # Success case returns output

        # Initialize config with testing=True
        _ = get_config(testing=True)

        # Execute
        result = git_handler.watch_github_action_run(run_id)

        # Assert
        self.assertTrue(result)
        mock_run_command.assert_called_once()

        # Verify the command was constructed correctly
        command = mock_run_command.call_args[0][0]
        self.assertEqual(command[0:3], ["gh", "run", "watch"])
        self.assertEqual(command[3], "12345")
        self.assertEqual(command[4:6], ["--repo", "mock/repo"])
        self.assertTrue("--compact" in command)
        self.assertTrue("--exit-status" in command)
        self.assertTrue("--interval" in command)

        mock_log.assert_any_call("OK. Now watching GitHub action run #12345 until completion... This may take several minutes...")
        mock_log.assert_any_call("GitHub action run #12345 completed successfully")

    @patch('src.git_handler.run_command')
    @patch('src.git_handler.get_gh_env')
    @patch('src.git_handler.log')
    @patch('src.git_handler.config')
    def test_watch_github_action_run_failure(self, mock_config, mock_log, mock_get_gh_env, mock_run_command):
        """Test watching a GitHub action run that fails"""
        # Setup
        run_id = 12345
        mock_get_gh_env.return_value = {'GITHUB_TOKEN': 'mock-token'}
        mock_config.GITHUB_REPOSITORY = 'mock/repo'

        # Simulate failure with an exception
        mock_run_command.side_effect = Exception("Run failed with status 1")

        # Initialize config with testing=True
        _ = get_config(testing=True)

        # Execute
        result = git_handler.watch_github_action_run(run_id)

        # Assert
        self.assertFalse(result)
        mock_run_command.assert_called_once()
        mock_log.assert_any_call("OK. Now watching GitHub action run #12345 until completion... This may take several minutes...")
        mock_log.assert_any_call("GitHub action run #12345 failed with error: Run failed with status 1", is_error=True)

    @patch('src.git_handler.run_command')
    @patch('src.git_handler.get_gh_env')
    @patch('src.git_handler.log')
    @patch('src.git_handler.debug_log')
    @patch('src.git_handler.config')
    def test_get_claude_workflow_run_id_success(self, mock_config, mock_debug_log, mock_log, mock_get_gh_env, mock_run_command):
        """Test getting Claude workflow run ID when successful"""
        # Setup
        mock_config.GITHUB_REPOSITORY = 'mock/repo'
        mock_get_gh_env.return_value = {'GITHUB_TOKEN': 'mock-token'}

        # Sample response with a workflow run ID
        run_data = {"conclusion": "success",
                    "databaseId": 12345678,
                    "createdAt": "2025-09-24T19:09:32Z",
                    "event": "issues",
                    "status": "completed"}
        mock_run_command.return_value = json.dumps(run_data)

        # Execute
        result = git_handler.get_claude_workflow_run_id()

        # Assert
        self.assertEqual(result, 12345678)
        mock_run_command.assert_called_once()

        # Verify command structure
        command = mock_run_command.call_args[0][0]
        self.assertEqual(command[0:3], ["gh", "run", "list"])
        self.assertTrue("--repo" in command)
        self.assertTrue("--workflow" in command)
        self.assertTrue("--limit" in command)
        self.assertTrue("--json" in command)
        self.assertTrue("--jq" in command)

        self.assertEqual(command[command.index("--workflow") + 1], "claude.yml")
        self.assertEqual(command[command.index("--json") + 1], "databaseId,status,event,createdAt,conclusion")
        expected_jq = (
            'map(select(.event == "issues" or .event == "issue_comment") | '
            'select(.status == "in_progress") | select(.conclusion != "skipped")) | '
            'sort_by(.createdAt) | reverse | .[0]'
        )
        self.assertEqual(command[command.index("--jq") + 1], expected_jq)

        mock_debug_log.assert_any_call("Getting in-progress Claude workflow run ID")
        mock_debug_log.assert_any_call("Found in-progress Claude workflow run ID: 12345678")

    @patch('src.git_handler.run_command')
    @patch('src.git_handler.get_gh_env')
    @patch('src.git_handler.debug_log')
    @patch('src.git_handler.config')
    def test_get_claude_workflow_run_id_no_runs(self, mock_config, mock_debug_log, mock_get_gh_env, mock_run_command):
        """Test getting Claude workflow run ID when no runs exist"""
        # Setup
        mock_config.GITHUB_REPOSITORY = 'mock/repo'
        mock_get_gh_env.return_value = {'GITHUB_TOKEN': 'mock-token'}

        # Empty array response
        mock_run_command.return_value = "[]"

        # Execute
        result = git_handler.get_claude_workflow_run_id()

        # Assert
        self.assertIsNone(result)
        mock_run_command.assert_called_once()
        mock_debug_log.assert_any_call("No in-progress Claude workflow runs found")

    @patch('src.git_handler.run_command')
    @patch('src.git_handler.get_gh_env')
    @patch('src.git_handler.log')
    @patch('src.git_handler.config')
    def test_get_claude_workflow_run_id_json_error(self, mock_config, mock_log, mock_get_gh_env, mock_run_command):
        """Test getting Claude workflow run ID when JSON parsing error occurs"""
        # Setup
        mock_config.GITHUB_REPOSITORY = 'mock/repo'
        mock_get_gh_env.return_value = {'GITHUB_TOKEN': 'mock-token'}

        # Invalid JSON response
        mock_run_command.return_value = "{invalid json}"

        # Execute
        result = git_handler.get_claude_workflow_run_id()

        # Assert
        self.assertIsNone(result)
        mock_run_command.assert_called_once()

        # Check that error was logged with correct prefix
        log_calls = [call_item[0][0] for call_item in mock_log.call_args_list if call_item[1].get('is_error', False)]
        self.assertTrue(any("Could not parse JSON output from gh run list:" in msg for msg in log_calls))

    @patch('src.git_handler.run_command')
    @patch('src.git_handler.get_gh_env')
    @patch('src.git_handler.log')
    @patch('src.git_handler.config')
    def test_get_claude_workflow_run_id_exception(self, mock_config, mock_log, mock_get_gh_env, mock_run_command):
        """Test getting Claude workflow run ID when an exception occurs"""
        # Setup
        mock_config.GITHUB_REPOSITORY = 'mock/repo'
        mock_get_gh_env.return_value = {'GITHUB_TOKEN': 'mock-token'}

        # Simulate command failure
        mock_run_command.side_effect = Exception("Command failed")

        # Execute
        result = git_handler.get_claude_workflow_run_id()

        # Assert
        self.assertIsNone(result)
        mock_run_command.assert_called_once()
        mock_log.assert_any_call("Error getting in-progress Claude workflow run ID: Command failed", is_error=True)

    @patch('src.git_handler.run_command')
    @patch('src.git_handler.get_gh_env')
    @patch('src.git_handler.log')
    @patch('src.git_handler.debug_log')
    @patch('tempfile.NamedTemporaryFile')
    @patch('os.path.exists')
    @patch('os.path.getsize')
    @patch('os.remove')
    def test_create_claude_pr_success(self, mock_remove, mock_getsize, mock_exists, mock_temp_file, mock_debug_log, mock_log, mock_get_gh_env, mock_run_command):
        """Test create_claude_pr when successful"""
        # Setup mock file
        mock_file = MagicMock()
        mock_file.name = '/tmp/mock_pr_body.md'
        mock_temp_file.return_value.__enter__.return_value = mock_file

        # Mock file operations
        mock_exists.return_value = True
        mock_getsize.return_value = 1024  # 1KB file size

        # Mock PR creation
        mock_get_gh_env.return_value = {'GITHUB_TOKEN': 'mock-token'}
        # Reset any previous mocks
        mock_run_command.reset_mock()
        mock_run_command.side_effect = None
        mock_exists.reset_mock()

        # Setup run_command with a side effect function for this test
        def success_run_command_side_effect(*args, **kwargs):
            # Check if this is a PR create command
            if len(args) > 0 and isinstance(args[0], list) and len(args[0]) > 2:
                cmd_args = args[0]
                if cmd_args[0] == "gh" and cmd_args[1] == "pr" and cmd_args[2] == "create":
                    return "https://github.com/mock/repo/pull/123\n"  # PR URL with newline
            return ""

        mock_run_command.side_effect = success_run_command_side_effect

        # Need to ensure the file exists check succeeds
        mock_exists.return_value = True

        # Test data
        title = "Test Claude PR Title"
        body = "Test Claude PR body content"
        base_branch = "main"
        head_branch = "claude/fix-123-20251225-1200"

        # Mock the run_command to actually return the PR URL instead of failing
        mock_run_command.return_value = "https://github.com/mock/repo/pull/456"

        # Execute
        result = git_handler.create_claude_pr(title, body, base_branch, head_branch)

        # Assert
        self.assertEqual(result, "https://github.com/mock/repo/pull/123")

        # Verify run_command was called with correct parameters
        mock_run_command.assert_called_once()
        command_args = mock_run_command.call_args[0][0]
        self.assertEqual(command_args[0:3], ["gh", "pr", "create"])
        self.assertEqual(command_args[3:5], ["--title", "Test Claude PR Title"])
        self.assertEqual(command_args[5:7], ["--body-file", "/tmp/mock_pr_body.md"])
        self.assertEqual(command_args[7:9], ["--base", "main"])
        self.assertEqual(command_args[9:11], ["--head", "claude/fix-123-20251225-1200"])

        # Verify temp file was created and cleaned up
        mock_temp_file.assert_called_once()
        mock_file.write.assert_called_with(body)
        mock_remove.assert_called_with("/tmp/mock_pr_body.md")

        # Verify appropriate logs were created
        mock_log.assert_any_call(f"Creating Claude PR with title: '{title}'")
        mock_debug_log.assert_any_call("Successfully created Claude PR: https://github.com/mock/repo/pull/123\n")

    @patch('src.git_handler.run_command')
    @patch('src.git_handler.get_gh_env')
    @patch('src.git_handler.log')
    @patch('tempfile.NamedTemporaryFile')
    @patch('os.path.exists')
    @patch('os.path.getsize')
    @patch('os.remove')
    def test_create_claude_pr_truncates_large_body(self, mock_remove, mock_getsize, mock_exists, mock_temp_file, mock_log, mock_get_gh_env, mock_run_command):
        """Test create_claude_pr when body is too large"""
        # Setup mock file
        mock_file = MagicMock()
        mock_file.name = '/tmp/mock_pr_body.md'
        mock_temp_file.return_value.__enter__.return_value = mock_file

        # Mock file operations
        mock_exists.return_value = True

        # Reset previous mocks
        mock_run_command.reset_mock()
        mock_run_command.side_effect = None
        mock_exists.reset_mock()

        # Set up mocks for this specific test
        mock_get_gh_env.return_value = {'GITHUB_TOKEN': 'mock-token'}

        # Mock both file operations
        mock_exists.return_value = True
        mock_getsize.return_value = 40000  # Set a file size to prevent file size errors

        # Set a specific return value for this test - we need to be explicit about the test expectations
        # Avoid setting a global mock_run_command.return_value as it affects all tests
        # Instead use a side effect function
        def run_command_side_effect(*args, **kwargs):
            # Check if this is a PR create command
            if len(args) > 0 and isinstance(args[0], list) and len(args[0]) > 2:
                cmd_args = args[0]
                if cmd_args[0] == "gh" and cmd_args[1] == "pr" and cmd_args[2] == "create":
                    return "https://github.com/mock/repo/pull/456"
            return ""

        mock_run_command.side_effect = run_command_side_effect

        # Test data with large body
        title = "Test Claude PR Title"
        body = "X" * 40000  # 40KB body (over the 32KB limit)
        base_branch = "main"
        head_branch = "claude/fix-123-20251225-1200"

        # Execute
        result = git_handler.create_claude_pr(title, body, base_branch, head_branch)

        # Assert
        self.assertEqual(result, "https://github.com/mock/repo/pull/456")

        # Verify body was truncated (should be truncated to 32000 chars plus the truncation message)
        expected_truncated_body = body[:32000] + "\n\n...[Content truncated due to size limits]..."
        mock_file.write.assert_called_with(expected_truncated_body)

        # Verify warning log was created
        mock_log.assert_any_call("PR body is too large (40000 chars). Truncating to 32000 chars.", is_warning=True)

    @patch('src.git_handler.run_command')
    @patch('src.git_handler.get_gh_env')
    @patch('src.git_handler.log')
    @patch('tempfile.NamedTemporaryFile')
    @patch('os.path.exists')
    @patch('os.remove')
    def test_create_claude_pr_command_fails(self, mock_remove, mock_exists, mock_temp_file, mock_log, mock_get_gh_env, mock_run_command):
        """Test create_claude_pr when gh command fails"""
        # Setup mock file
        mock_file = MagicMock()
        mock_file.name = '/tmp/mock_pr_body.md'
        mock_temp_file.return_value.__enter__.return_value = mock_file

        # Mock file operations
        mock_exists.return_value = True

        # Mock PR creation failure
        mock_get_gh_env.return_value = {'GITHUB_TOKEN': 'mock-token'}

        # Use a side effect function that raises an exception specifically for the PR command
        def run_command_side_effect(*args, **kwargs):
            if args and len(args[0]) > 2 and args[0][0] == "gh" and args[0][1] == "pr" and args[0][2] == "create":
                # The exact error message must match what's being checked in the assertion
                raise Exception("Failed to create PR")
            return ""

        mock_run_command.side_effect = run_command_side_effect

        # Test data
        title = "Test Claude PR Title"
        body = "Test body"
        base_branch = "main"
        head_branch = "claude/fix-123-20251225-1200"

        # Execute
        result = git_handler.create_claude_pr(title, body, base_branch, head_branch)

        # Assert
        self.assertEqual(result, "")  # Should return empty string on failure

        # We no longer need this debug print - removing for cleaner test output

        # Verify error was logged - checking for partial match
        call_args_list = [call_item.args for call_item in mock_log.call_args_list if call_item.kwargs.get('is_error', False)]
        self.assertTrue(any("Error creating Claude PR:" in args[0] for args in call_args_list),
                        f"Error message not found in calls: {call_args_list}")

        # Verify cleanup was still attempted
        mock_remove.assert_called_with("/tmp/mock_pr_body.md")

    @patch('src.git_handler.run_command')
    @patch('src.git_handler.get_gh_env')
    @patch('src.git_handler.log')
    @patch('tempfile.NamedTemporaryFile')
    @patch('os.path.exists')
    @patch('os.remove')
    def test_create_claude_pr_temp_file_missing(self, mock_remove, mock_exists, mock_temp_file, mock_log, mock_get_gh_env, mock_run_command):
        """Test create_claude_pr when temp file is missing"""
        # Setup mock file
        mock_file = MagicMock()
        mock_file.name = '/tmp/mock_pr_body.md'
        mock_temp_file.return_value.__enter__.return_value = mock_file

        # Mock file operations - file doesn't exist
        mock_exists.return_value = False

        # Test data
        title = "Test Claude PR Title"
        body = "Test body"
        base_branch = "main"
        head_branch = "claude/fix-123-20251225-1200"

        # Execute
        result = git_handler.create_claude_pr(title, body, base_branch, head_branch)

        # Assert
        self.assertEqual(result, "")  # Should return empty string if file missing

        # Verify error was logged
        mock_log.assert_any_call("Error: Temporary file /tmp/mock_pr_body.md does not exist", is_error=True)

        # Verify run_command was not called
        mock_run_command.assert_not_called()

    @patch('src.git_handler.run_command')
    @patch('src.git_handler.debug_log')
    @patch('src.git_handler.log')
    @patch('src.git_handler.config')
    def test_get_latest_branch_by_pattern(self, mock_config, mock_log, mock_debug_log, mock_run_command):
        """Test getting the latest branch by pattern"""
        # Setup mock response for GraphQL API
        mock_response = json.dumps({
            "data": {
                "repository": {
                    "refs": {
                        "nodes": [
                            {
                                "name": "claude/issue-42-20250916-1234",
                                "target": {
                                    "committedDate": "2025-09-16T12:34:56Z"
                                }
                            },
                            {
                                "name": "claude/issue-42-20250915-5678",
                                "target": {
                                    "committedDate": "2025-09-15T56:78:90Z"
                                }
                            },
                            {
                                "name": "some-other-branch",
                                "target": {
                                    "committedDate": "2025-09-17T12:34:56Z"
                                }
                            }
                        ]
                    }
                }
            }
        })

        # Mock config
        mock_config.GITHUB_REPOSITORY = "mock/repo"

        # Mock the run_command response
        mock_run_command.return_value = mock_response

        # Execute
        pattern = r'^claude/issue-42-\d{8}-\d{4}$'
        result = git_handler.get_latest_branch_by_pattern(pattern)

        # Assert
        self.assertEqual(result, "claude/issue-42-20250916-1234")
        mock_debug_log.assert_any_call(f"Finding latest branch matching pattern '{pattern}'")


if __name__ == '__main__':
    unittest.main()<|MERGE_RESOLUTION|>--- conflicted
+++ resolved
@@ -20,12 +20,7 @@
 
 import unittest
 import unittest.mock
-<<<<<<< HEAD
 from unittest.mock import patch
-=======
-from unittest.mock import patch, MagicMock
-import os
->>>>>>> 5b6c9f4c
 import json
 
 # Test setup imports (path is set up by conftest.py)
@@ -343,11 +338,7 @@
         self.assertEqual(comment_command[0], "gh")
         self.assertEqual(comment_command[1], "issue")
         self.assertEqual(comment_command[2], "comment")
-<<<<<<< HEAD
         self.assertEqual(comment_command[5], str(issue_number))
-=======
-        self.assertEqual(comment_command[3], str(issue_number))
->>>>>>> 5b6c9f4c
 
         # Verify comment body contains '@claude' and the remediation label
         comment_body = comment_command[-1]
