#-
# #%L
# Contrast AI SmartFix
# %%
# Copyright (C) 2025 Contrast Security, Inc.
# %%
# Contact: support@contrastsecurity.com
# License: Commercial
# NOTICE: This Software and the patented inventions embodied within may only be
# used as part of Contrast Security’s commercial offerings. Even though it is
# made available through public repositories, use of this Software is subject to
# the applicable End User Licensing Agreement found at
# https://www.contrastsecurity.com/enduser-terms-0317a or as otherwise agreed
# between Contrast Security and the End User. The Software may not be reverse
# engineered, modified, repackaged, sold, redistributed or otherwise used in a
# way not consistent with the End User License Agreement.
# #L%
#

name: Contrast AI SmartFix

on:
  pull_request:
    types:
      - closed
  schedule:
     - cron: '0 0 * * *' # <-- Customer configured schedule
  workflow_dispatch: # Allows manual triggering

permissions:
  contents: write
  pull-requests: write

jobs:
  generate_fixes:
    name: Generate Fixes
    runs-on: ubuntu-latest
    if: github.event_name == 'workflow_dispatch' || github.event_name == 'schedule'
    steps:
      - name: Checkout repository
        uses: actions/checkout@v4
        with:
          fetch-depth: 0
          
      - name: Run Contrast AI SmartFix - Generate Fixes Action
        uses: Contrast-Security-OSS/contrast-ai-smartfix-action@v1
        with:
          # --- Max Open PRs ---
          max_open_prs: 1 # (SET TO 1 TEMPORARILY TILL WE FIX [TS-39574](https://contrast.atlassian.net/browse/TS-39574). SET BACK TO 5 AFTER MERGE)
          # --- Base Branch ---
          base_branch: main
          # --- Build Command ---
          build_command: 'mvn clean test'
          # --- Formatting Command ---
          formatting_command: 'mvn spotless:apply'
          # --- Max QA Intervention loop attempts ---
          max_qa_attempts: 6
          # --- GitHub Token ---
          github_token: ${{ secrets.GITHUB_TOKEN }}
          # --- Contrast API Credentials ---
          contrast_host: ${{ vars.CONTRAST_HOST }}
          contrast_org_id: ${{ vars.CONTRAST_ORG_ID }}
          contrast_app_id: ${{ vars.CONTRAST_APP_ID }}
          contrast_authorization_key: ${{ secrets.CONTRAST_AUTHORIZATION_KEY }}
          contrast_api_key: ${{ secrets.CONTRAST_API_KEY }}
          # --- Anthropic API Credentials ---
          # anthropic_api_key: ${{ secrets.ANTHROPIC_API_KEY }}
          # --- Google Gemini API Credentials ---
<<<<<<< HEAD
          # gemini_api_key: ${{ secrets.GEMINI_API_KEY }}
=======
          gemini_api_key: ${{ secrets.GEMINI_API_KEY }}
          # --- Anthropic API Credentials ---
          anthropic_api_key: ${{ secrets.ANTHROPIC_API_KEY }}
>>>>>>> 901e7795
          # --- Azure Open API Credentials ---
          # azure_api_key: ${{ secrets.AZURE_API_KEY }}
          # azure_api_base: ${{ secrets.AZURE_API_BASE }}
          # azure_api_version: ${{ secrets.AZURE_API_VERSION }}
          # --- AWS Credentials for Bedrock ---
          aws_access_key_id: ${{ secrets.AWS_ACCESS_KEY_ID }}
          aws_secret_access_key: ${{ secrets.AWS_SECRET_ACCESS_KEY }}
          aws_region_name: ${{ vars.AWS_REGION_NAME || 'us-east-1' }}
          aws_session_token: ${{ secrets.AWS_SESSION_TOKEN }}
          aws_profile_name: ${{ vars.AWS_PROFILE_NAME }}
          aws_role_name: ${{ vars.AWS_ROLE_NAME }}
          aws_session_name: ${{ vars.AWS_SESSION_NAME }}
          aws_web_identity_token: ${{ secrets.AWS_WEB_IDENTITY_TOKEN }}
          aws_bedrock_runtime_endpoint: ${{ vars.AWS_BEDROCK_RUNTIME_ENDPOINT }}
          # --- Agent Configuration ---
          agent_model: ${{ vars.AGENT_MODEL || 'bedrock/us.anthropic.claude-3-7-sonnet-20250219-v1:0' }}

  handle_pr_merge:
    name: Handle PR Merge
    runs-on: ubuntu-latest
    if: github.event.pull_request.merged == true && contains(github.event.pull_request.head.ref, 'smartfix/remediation-')
    steps:
      - name: Checkout repository
        uses: actions/checkout@v4
        with:
          fetch-depth: 0

      - name: Notify Contrast on PR Merge
        uses: Contrast-Security-OSS/contrast-ai-smartfix-action@v1
        with:
          run_task: merge 
          # --- GitHub Token ---
          github_token: ${{ secrets.GITHUB_TOKEN }}
          # --- Contrast API Credentials ---
          contrast_host: ${{ vars.CONTRAST_HOST }}
          contrast_org_id: ${{ vars.CONTRAST_ORG_ID }}
          contrast_app_id: ${{ vars.CONTRAST_APP_ID }}
          contrast_authorization_key: ${{ secrets.CONTRAST_AUTHORIZATION_KEY }}
          contrast_api_key: ${{ secrets.CONTRAST_API_KEY }}
        env: 
          GITHUB_EVENT_PATH: ${{ github.event_path }}
  
  handle_pr_closed:
    name: Handle PR Close
    runs-on: ubuntu-latest
    if: github.event.pull_request.merged == false && contains(github.event.pull_request.head.ref, 'smartfix/remediation-')
    steps:
      - name: Checkout repository
        uses: actions/checkout@v4
        with:
          fetch-depth: 0

      - name: Notify Contrast on PR Closed
        uses: Contrast-Security-OSS/contrast-ai-smartfix-action@v1
        with:
          run_task: closed
          # --- GitHub Token ---
          github_token: ${{ secrets.GITHUB_TOKEN }}
          # --- Contrast API Credentials ---
          contrast_host: ${{ vars.CONTRAST_HOST }}
          contrast_org_id: ${{ vars.CONTRAST_ORG_ID }}
          contrast_app_id: ${{ vars.CONTRAST_APP_ID }}
          contrast_authorization_key: ${{ secrets.CONTRAST_AUTHORIZATION_KEY }}
          contrast_api_key: ${{ secrets.CONTRAST_API_KEY }}
        env: 
          GITHUB_EVENT_PATH: ${{ github.event_path }}<|MERGE_RESOLUTION|>--- conflicted
+++ resolved
@@ -46,7 +46,7 @@
         uses: Contrast-Security-OSS/contrast-ai-smartfix-action@v1
         with:
           # --- Max Open PRs ---
-          max_open_prs: 1 # (SET TO 1 TEMPORARILY TILL WE FIX [TS-39574](https://contrast.atlassian.net/browse/TS-39574). SET BACK TO 5 AFTER MERGE)
+          max_open_prs: 5
           # --- Base Branch ---
           base_branch: main
           # --- Build Command ---
@@ -63,16 +63,10 @@
           contrast_app_id: ${{ vars.CONTRAST_APP_ID }}
           contrast_authorization_key: ${{ secrets.CONTRAST_AUTHORIZATION_KEY }}
           contrast_api_key: ${{ secrets.CONTRAST_API_KEY }}
-          # --- Anthropic API Credentials ---
-          # anthropic_api_key: ${{ secrets.ANTHROPIC_API_KEY }}
           # --- Google Gemini API Credentials ---
-<<<<<<< HEAD
-          # gemini_api_key: ${{ secrets.GEMINI_API_KEY }}
-=======
           gemini_api_key: ${{ secrets.GEMINI_API_KEY }}
           # --- Anthropic API Credentials ---
           anthropic_api_key: ${{ secrets.ANTHROPIC_API_KEY }}
->>>>>>> 901e7795
           # --- Azure Open API Credentials ---
           # azure_api_key: ${{ secrets.AZURE_API_KEY }}
           # azure_api_base: ${{ secrets.AZURE_API_BASE }}
